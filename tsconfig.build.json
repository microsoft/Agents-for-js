{
    "files": [],
    "references": [
      {
        "path": "packages/agents-bot-activity"
      },
      {
        "path": "packages/agents-bot-hosting"
      },
      {
        "path": "packages/agents-copilotstudio-client"
      },
      {
        "path": "packages/agents-bot-hosting-storage-blob"
      },
      {
        "path": "packages/agents-bot-hosting-storage-cosmos"
      },
      {
        "path": "packages/agents-bot-hosting-teams"
      },
      {
<<<<<<< HEAD
        "path": "packages/agents-bot-dialogs"
=======
        "path": "test-bots/echo-bot"
      },
      {
        "path": "test-bots/web-chat"
      },
      {
        "path": "test-bots/state-bot"
      },
      {
        "path": "test-bots/teams-bots"
      },
      {
        "path": "test-bots/copilotstudio-console"
>>>>>>> ee75b665
      }
    ]
  }<|MERGE_RESOLUTION|>--- conflicted
+++ resolved
@@ -20,9 +20,9 @@
         "path": "packages/agents-bot-hosting-teams"
       },
       {
-<<<<<<< HEAD
         "path": "packages/agents-bot-dialogs"
-=======
+      },
+      {
         "path": "test-bots/echo-bot"
       },
       {
@@ -36,7 +36,6 @@
       },
       {
         "path": "test-bots/copilotstudio-console"
->>>>>>> ee75b665
       }
     ]
   }