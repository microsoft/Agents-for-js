--- conflicted
+++ resolved
@@ -81,7 +81,6 @@
 				"build_packages"
 			],
 			"path": "test-bots/teams-bots"
-<<<<<<< HEAD
 		},
 		{
 			"label": "build_root_bot",
@@ -113,8 +112,6 @@
 				"build_teams",
 				"build_root_bot"
 			]
-=======
->>>>>>> 32703202
 		}
 	]
 }