import { strict as assert } from 'assert'
import { describe, it, beforeEach } from 'node:test'

import { AgentApplication } from './../../../src/app'
import { TestAdapter } from '../testStubs'
import { Activity, ActivityTypes } from '@microsoft/agents-activity'
import { MessageFactory } from '../../../src/messageFactory'
import { TurnContext } from '../../../src/turnContext'
<<<<<<< HEAD
import { CloudAdapter } from '../../../src/cloudAdapter'
import { createStubInstance, SinonStub } from 'sinon'
import { ConsoleTranscriptLogger } from '../../../src/transcript/consoleTranscriptLogger'
=======
import { RouteList } from './../../../src/app/routeList'
import { TurnState } from '../../app/turnState'
import { RouteRank } from './../../../src/app/routeRank'
>>>>>>> bc998aac

const createTestActivity = () => Activity.fromObject({
  type: 'message',
  from: {
    id: 'test',
    name: 'test'
  },
  conversation: {
    id: 'test'
  },
  channelId: 'test',
  recipient: {
    id: 'test'
  },
  serviceUrl: 'test',
  text: '/yo'
})

describe('Application', () => {
  let app = new AgentApplication()
  let testActivity: Activity = createTestActivity()
  const testAdapter = new TestAdapter()

  beforeEach(() => {
    app = new AgentApplication()
    testActivity = createTestActivity()
  })
  it('should create an Application with default options', () => {
    const app = new AgentApplication()
    assert.notEqual(app.options, undefined)
    assert.equal(app.options.adapter, undefined)
    assert.equal(app.options.storage, undefined)
    assert.equal(app.options.authorization, undefined)
    assert.equal(app.options.startTypingTimer, false)
    assert.equal(app.options.transcriptLogger, undefined)
  })

  it('should route to an activity handler', async () => {
    let called = false

    app.onActivity(ActivityTypes.Message, async (context, state) => {
      assert.notEqual(context, undefined)
      assert.notEqual(state, undefined)
      called = true
    })
    const context = new TurnContext(testAdapter, testActivity)
    const handled = await app.runInternal(context)
    await context.sendActivity('test')
    assert.equal(called, true)
    assert.equal(handled, true)
  })

  it('should route to a message handler with string', async () => {
    let called = false

    app.onMessage('/yo', async (context, state) => {
      assert.notEqual(context, undefined)
      assert.notEqual(state, undefined)
      called = true
    })
    const context = new TurnContext(testAdapter, testActivity)
    const handled = await app.runInternal(context)
    await context.sendActivity(MessageFactory.text('/yo'))
    assert.equal(called, true)
    assert.equal(handled, true)
  })

  it('should not route to a message handler with partial string', async () => {
    let called = false

    app.onMessage('fooBar', async (context, state) => {
      assert.notEqual(context, undefined)
      assert.notEqual(state, undefined)
      called = true
    })
    testActivity.text = 'foo'
    const context = new TurnContext(testAdapter, testActivity)
    const handled = await app.runInternal(context)
    await context.sendActivity(testActivity)
    assert.equal(called, false)
    assert.equal(handled, false)
  })

  it('should route to a message handler with string case insensitive', async () => {
    let called = false

    app.onMessage('foo', async (context, state) => {
      assert.notEqual(context, undefined)
      assert.notEqual(state, undefined)
      called = true
    })
    testActivity.text = 'FOO'
    const context = new TurnContext(testAdapter, testActivity)
    const handled = await app.runInternal(context)
    await context.sendActivity(testActivity)
    assert.equal(called, true)
    assert.equal(handled, true)
  })

  it('should route to a act handler with regex', async () => {
    let called = false

    app.onActivity(/^message/, async (context, state) => {
      assert.notEqual(context, undefined)
      assert.notEqual(state, undefined)
      called = true
    })
    const context = new TurnContext(testAdapter, testActivity)
    const handled = await app.runInternal(context)
    await context.sendActivity(MessageFactory.text('/yo'))
    assert.equal(called, true)
    assert.equal(handled, true)
  })

  it('should route to a msg handler with regex', async () => {
    let called = false

    app.onMessage(/^\/yo/, async (context, state) => {
      assert.notEqual(context, undefined)
      assert.notEqual(state, undefined)
      called = true
    })
    const context = new TurnContext(testAdapter, testActivity)
    const handled = await app.runInternal(context)
    await context.sendActivity(MessageFactory.text('/yo'))
    assert.equal(called, true)
    assert.equal(handled, true)
  })

  it('should ignore sencond message', async () => {
    let timesCalled = 0

    app.onMessage('/yo', async (context, state) => {
      assert.notEqual(context, undefined)
      assert.notEqual(state, undefined)
      timesCalled++
    })
    app.onMessage('/yo', async (context2, state2) => {
      assert.notEqual(context2, undefined)
      assert.notEqual(state2, undefined)
      timesCalled++
    })
    const context = new TurnContext(testAdapter, testActivity)
    const handled = await app.runInternal(context)
    await context.sendActivity('/yo')
    assert.equal(timesCalled, 1)
    assert.equal(handled, true)
  })

  it('should ignore sencond message with act', async () => {
    let timesCalled = 0

    app.onMessage('/yo', async (context, state) => {
      assert.notEqual(context, undefined)
      assert.notEqual(state, undefined)
      timesCalled++
    })
    app.onActivity(ActivityTypes.Message, async (context2, state2) => {
      assert.notEqual(context2, undefined)
      assert.notEqual(state2, undefined)
      timesCalled++
    })
    const context = new TurnContext(testAdapter, testActivity)
    const handled = await app.runInternal(context)
    await context.sendActivity('/yo')
    assert.equal(timesCalled, 1)
    assert.equal(handled, true)
  })
<<<<<<< HEAD

  it('should add TranscriptLoggerMiddleware', async () => {
    const logger = new ConsoleTranscriptLogger()
    const adapter: CloudAdapter = createStubInstance(CloudAdapter)

    const app = new AgentApplication({ adapter, transcriptLogger: logger })

    assert.notEqual(app.adapter, undefined)
    const useStub = adapter.use as SinonStub
    assert.equal(useStub.calledOnce, true)
    const calledWith = useStub.getCall(0).args[0]
    assert.equal(calledWith.constructor.name, 'TranscriptLoggerMiddleware')
  })

  it('should throw for transcriptLogger when no adapter is provided', async () => {
    const logger = new ConsoleTranscriptLogger()

    assert.throws(() => new AgentApplication({ transcriptLogger: logger }))
=======
})

describe('RouteList', () => {
  it('should order by rank', async () => {
    const values: string[] = []
    const routeList: RouteList<TurnState> = new RouteList()

    routeList.addRoute(
      () => { return new Promise<true>(resolve => resolve(true)) },
      () => {
        values.push('1')
        return new Promise<void>(resolve => resolve())
      },
      false,
      2
    )

    routeList.addRoute(
      () => { return new Promise<true>(resolve => resolve(true)) },
      () => {
        values.push('2')
        return new Promise<void>(resolve => resolve())
      },
      false,
      0
    )

    routeList.addRoute(
      () => { return new Promise<true>(resolve => resolve(true)) },
      () => {
        values.push('3')
        return new Promise<void>(resolve => resolve())
      },
      false,
      1
    )

    routeList.addRoute(
      () => { return new Promise<true>(resolve => resolve(true)) },
      () => {
        values.push('4')
        return new Promise<void>(resolve => resolve())
      },
      false,
      1
    )

    for (const route of routeList) {
      await route.handler({} as any, {} as any)
    }

    assert.equal(4, values.length)
    assert.equal('2', values[0])
    assert.equal('3', values[1])
    assert.equal('4', values[2])
    assert.equal('1', values[3])
  })

  it('should order by invoke then by order of addition', async () => {
    const values: string[] = []
    const routeList: RouteList<TurnState> = new RouteList()

    routeList.addRoute(
      () => { return new Promise<true>(resolve => resolve(true)) },
      () => {
        values.push('2')
        return new Promise<void>(resolve => resolve())
      },
      false
    )

    routeList.addRoute(
      () => { return new Promise<true>(resolve => resolve(true)) },
      () => {
        values.push('1')
        return new Promise<void>(resolve => resolve())
      },
      false
    )

    routeList.addRoute(
      () => { return new Promise<true>(resolve => resolve(true)) },
      () => {
        values.push('invoke')
        return new Promise<void>(resolve => resolve())
      },
      true
    )

    for (const route of routeList) {
      await route.handler({} as any, {} as any)
    }

    assert.equal(3, values.length)
    assert.equal('invoke', values[0])
    assert.equal('2', values[1])
    assert.equal('1', values[2])
  })

  it('should order by invoke then by rank', async () => {
    const values: string[] = []
    const routeList: RouteList<TurnState> = new RouteList()

    routeList.addRoute(
      () => { return new Promise<true>(resolve => resolve(true)) },
      () => {
        values.push('2')
        return new Promise<void>(resolve => resolve())
      },
      false,
      RouteRank.Unspecified
    )

    routeList.addRoute(
      () => { return new Promise<true>(resolve => resolve(true)) },
      () => {
        values.push('1')
        return new Promise<void>(resolve => resolve())
      },
      false,
      0
    )

    routeList.addRoute(
      () => { return new Promise<true>(resolve => resolve(true)) },
      () => {
        values.push('invoke1')
        return new Promise<void>(resolve => resolve())
      },
      true,
      RouteRank.Last
    )

    routeList.addRoute(
      () => { return new Promise<true>(resolve => resolve(true)) },
      () => {
        values.push('invoke2')
        return new Promise<void>(resolve => resolve())
      },
      true,
      0
    )

    for (const route of routeList) {
      await route.handler({} as any, {} as any)
    }

    assert.equal(4, values.length)
    assert.equal('invoke2', values[0])
    assert.equal('invoke1', values[1])
    assert.equal('1', values[2])
    assert.equal('2', values[3])
>>>>>>> bc998aac
  })
})<|MERGE_RESOLUTION|>--- conflicted
+++ resolved
@@ -6,15 +6,12 @@
 import { Activity, ActivityTypes } from '@microsoft/agents-activity'
 import { MessageFactory } from '../../../src/messageFactory'
 import { TurnContext } from '../../../src/turnContext'
-<<<<<<< HEAD
+import { RouteList } from './../../../src/app/routeList'
+import { TurnState } from '../../app/turnState'
+import { RouteRank } from './../../../src/app/routeRank'
 import { CloudAdapter } from '../../../src/cloudAdapter'
 import { createStubInstance, SinonStub } from 'sinon'
 import { ConsoleTranscriptLogger } from '../../../src/transcript/consoleTranscriptLogger'
-=======
-import { RouteList } from './../../../src/app/routeList'
-import { TurnState } from '../../app/turnState'
-import { RouteRank } from './../../../src/app/routeRank'
->>>>>>> bc998aac
 
 const createTestActivity = () => Activity.fromObject({
   type: 'message',
@@ -183,7 +180,6 @@
     assert.equal(timesCalled, 1)
     assert.equal(handled, true)
   })
-<<<<<<< HEAD
 
   it('should add TranscriptLoggerMiddleware', async () => {
     const logger = new ConsoleTranscriptLogger()
@@ -202,7 +198,7 @@
     const logger = new ConsoleTranscriptLogger()
 
     assert.throws(() => new AgentApplication({ transcriptLogger: logger }))
-=======
+  })
 })
 
 describe('RouteList', () => {
@@ -355,6 +351,5 @@
     assert.equal('invoke1', values[1])
     assert.equal('1', values[2])
     assert.equal('2', values[3])
->>>>>>> bc998aac
   })
 })