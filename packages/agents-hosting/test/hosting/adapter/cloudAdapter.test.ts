--- conflicted
+++ resolved
@@ -172,26 +172,6 @@
   describe('sendActivities', function () {
     it('throws for bad args', async function () {
       // @ts-expect-error
-<<<<<<< HEAD
-      await assert.rejects(cloudAdapter.sendActivities(undefined, []), (err: Error) => {
-        assert.ok(err.name === 'TypeError')
-        assert.ok(err.message.includes('`context` parameter required'))
-        return true
-      })
-
-      // @ts-expect-error
-      await assert.rejects(cloudAdapter.sendActivities(new TurnContext(cloudAdapter), undefined), (err: Error) => {
-        assert.ok(err.name === 'TypeError')
-        assert.ok(err.message.includes('`activities` parameter required'))
-        return true
-      })
-
-      // @ts-expect-error
-      await assert.rejects(cloudAdapter.sendActivities(new TurnContext(cloudAdapter), []), (err: Error) => {
-        assert.ok(err.name === 'Error')
-        assert.ok(err.message.includes('Expecting one or more activities, but the array was empty.'))
-        return true
-=======
       await assert.rejects(cloudAdapter.sendActivities(undefined, []), {
         name: 'TypeError',
         message: '[-120090] - context parameter required - https://aka.ms/M365AgentsErrorCodesJS/#-120090'
@@ -207,7 +187,6 @@
       await assert.rejects(cloudAdapter.sendActivities(new TurnContext(cloudAdapter), []), {
         name: 'Error',
         message: '[-120060] - Expecting one or more activities, but the array was empty. - https://aka.ms/M365AgentsErrorCodesJS/#-120060'
->>>>>>> bad84407
       })
     })
 
@@ -312,11 +291,8 @@
 
       const { logic } = bootstrap()
 
-<<<<<<< HEAD
-=======
       const error = new Error('[-120130] - continueConversation: Invalid conversation reference object - https://aka.ms/M365AgentsErrorCodesJS/#-120130')
 
->>>>>>> bad84407
       await assert.rejects(
         cloudAdapter.continueConversation(authentication.clientId as string, conversationReference, (context) => {
           logic(context)
