--- conflicted
+++ resolved
@@ -5,36 +5,17 @@
 import {
   CardFactory,
   TurnContext,
-<<<<<<< HEAD
+  Storage,
   MessageFactory
-=======
-  Storage,
-  MessageFactory,
->>>>>>> b37891cb
 } from '../'
 import { UserTokenClient } from './userTokenClient'
 import { TokenExchangeRequest, TokenResponse } from './userTokenClient.types'
 
 const logger = debug('agents:oauth-flow')
 
-<<<<<<< HEAD
-// export class FlowState {
-//   public flowStarted: boolean = false
-//   public flowExpires: number = 0
-//   public absOauthConnectionName: string | null = null
-//   public continuationActivity: Activity | null = null
-// }
-
-export interface FlowState {
-  flowStarted: boolean
-  flowExpires: number
-  absOauthConnectionName: string | null
-  continuationActivity?: Activity | null
-=======
 export interface FlowState {
   flowStarted: boolean,
   flowExpires: number
->>>>>>> b37891cb
 }
 
 interface TokenVerifyState {
@@ -78,14 +59,8 @@
    * Creates a new instance of OAuthFlow.
    * @param userState The user state.
    */
-<<<<<<< HEAD
-  constructor (userState: UserState, absOauthConnectionName: string, tokenClient?: UserTokenClient, cardTitle?: string, cardText?: string) {
-    this.state = { flowStarted: false, flowExpires: 0, absOauthConnectionName: null }
-    this.flowStateAccessor = userState.createProperty('flowState')
-=======
   constructor (private storage: Storage, absOauthConnectionName: string, tokenClient?: UserTokenClient, cardTitle?: string, cardText?: string) {
     this.state = { flowExpires: 0, flowStarted: false }
->>>>>>> b37891cb
     this.absOauthConnectionName = absOauthConnectionName
     this.userTokenClient = tokenClient ?? null!
     this.cardTitle = cardTitle ?? this.cardTitle
@@ -127,24 +102,16 @@
     if (output && output.tokenResponse) {
       this.state.flowStarted = false
       this.state.flowExpires = 0
-<<<<<<< HEAD
       this.state.absOauthConnectionName = this.absOauthConnectionName
-      await this.flowStateAccessor.set(context, this.state)
-=======
       await this.storage.write({ [this.getFlowStateKey(context)]: this.state })
->>>>>>> b37891cb
       return output.tokenResponse
     }
     const oCard: Attachment = CardFactory.oauthCard(this.absOauthConnectionName, this.cardTitle, this.cardText, output.signInResource)
     await context.sendActivity(MessageFactory.attachment(oCard))
     this.state.flowStarted = true
     this.state.flowExpires = Date.now() + 30000
-<<<<<<< HEAD
     this.state.absOauthConnectionName = this.absOauthConnectionName
-    await this.flowStateAccessor.set(context, this.state)
-=======
     await this.storage.write({ [this.getFlowStateKey(context)]: this.state })
->>>>>>> b37891cb
     return undefined
   }
 
@@ -229,13 +196,8 @@
     await this.initializeTokenClient(context)
     await this.userTokenClient?.signOut(context.activity.from?.id as string, this.absOauthConnectionName, context.activity.channelId as string)
     this.state!.flowExpires = 0
-<<<<<<< HEAD
-    await this.flowStateAccessor.set(context, this.state)
+    this.storage.write({ [this.getFlowStateKey(context)]: this.state })
     logger.info('User signed out successfully from connection:', this.absOauthConnectionName)
-=======
-    this.storage.write({ [this.getFlowStateKey(context)]: this.state })
-    logger.info('User signed out successfully')
->>>>>>> b37891cb
   }
 
   /**
@@ -243,18 +205,10 @@
    * @param context The turn context.
    * @returns A promise that resolves to the user state.
    */
-<<<<<<< HEAD
-  private async getFlowState (context: TurnContext) {
-    let userProfile: FlowState | null = await this.flowStateAccessor.get(context, null)
-    if (userProfile === null) {
-      userProfile = { flowStarted: false, flowExpires: 0, absOauthConnectionName: null }
-    }
-=======
   private async getUserState (context: TurnContext) {
     const key = this.getFlowStateKey(context)
     const data = await this.storage.read([key])
     const userProfile: FlowState = data[key] ?? { flowStarted: false, flowExpires: 0 }
->>>>>>> b37891cb
     return userProfile
   }
 
