--- conflicted
+++ resolved
@@ -239,14 +239,10 @@
    */
   private async handleObo (context: TurnContext, token: string, scopes: string[], cnxPrefix?: string): Promise<TokenResponse> {
     const msalTokenProvider = new MsalTokenProvider()
-<<<<<<< HEAD
-    const authConfig: AuthConfiguration = context.adapter.authConfig
-=======
     let authConfig: AuthConfiguration = context.adapter.authConfig
     if (cnxPrefix) {
       authConfig = loadAuthConfigFromEnv(cnxPrefix)
     }
->>>>>>> 7baad849
     const newToken = await msalTokenProvider.acquireTokenOnBehalfOf(authConfig, scopes, token)
     return { token: newToken }
   }
