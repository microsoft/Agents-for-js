--- conflicted
+++ resolved
@@ -17,12 +17,9 @@
 import { RouteSelector } from './routeSelector'
 import { TurnEvents } from './turnEvents'
 import { TurnState } from './turnState'
-<<<<<<< HEAD
-import { TranscriptLoggerMiddleware } from '../transcript'
-=======
 import { RouteRank } from './routeRank'
 import { RouteList } from './routeList'
->>>>>>> bc998aac
+import { TranscriptLoggerMiddleware } from '../transcript'
 
 const logger = debug('agents:app')
 
