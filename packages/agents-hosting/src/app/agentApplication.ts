/**
 * Copyright (c) Microsoft Corporation. All rights reserved.
 * Licensed under the MIT License.
 */

import { Activity, ActivityTypes, ConversationReference } from '@microsoft/agents-activity'
import { ResourceResponse } from '../connector-client'
import { debug } from '@microsoft/agents-activity/logger'
import { TurnContext } from '../turnContext'
import { AdaptiveCardsActions } from './adaptiveCards'
import { AgentApplicationOptions } from './agentApplicationOptions'
import { ConversationUpdateEvents } from './conversationUpdateEvents'
import { AgentExtension } from './extensions'
import { RouteHandler } from './routeHandler'
import { RouteSelector } from './routeSelector'
import { TurnEvents } from './turnEvents'
import { TurnState } from './turnState'
import { RouteRank } from './routeRank'
import { RouteList } from './routeList'
import { TranscriptLoggerMiddleware } from '../transcript'
import { CloudAdapter } from '../cloudAdapter'
import { Authorization, UserAuthorization, AuthorizationManager } from './auth'
import { JwtPayload } from 'jsonwebtoken'

const logger = debug('agents:app')

const TYPING_TIMER_DELAY = 1000

/**
 * Event handler function type for application events.
 * @typeParam TState - The state type extending TurnState.
 * @param context - The turn context containing activity information.
 * @param state - The current turn state.
 * @returns A promise that resolves to a boolean indicating whether to continue execution.
 */
export type ApplicationEventHandler<TState extends TurnState> = (context: TurnContext, state: TState) => Promise<boolean>

/**
 * Main application class for handling agent conversations and routing.
 *
 * @typeParam TState - The state type extending TurnState.
 *
 * @remarks
 * The AgentApplication class provides a framework for building conversational agents.
 * It handles routing activities to appropriate handlers, manages conversation state,
 * supports authentication flows, and provides various event handling capabilities.
 *
 * Key features:
 * - Activity routing based on type, content, or custom selectors
 * - State management with automatic load/save
 * - OAuth authentication support
 * - Typing indicators and long-running message support
 * - Extensible architecture with custom extensions
 * - Event handlers for before/after turn processing
 *
 * @example
 * ```typescript
 * const app = new AgentApplication<MyState>({
 *   storage: new MemoryStorage(),
 *   adapter: myAdapter
 * });
 *
 * app.onMessage('hello', async (context, state) => {
 *   await context.sendActivity('Hello there!');
 * });
 *
 * await app.run(turnContext);
 * ```
 *
 */
export class AgentApplication<TState extends TurnState> {
  protected readonly _options: AgentApplicationOptions<TState>
  protected readonly _routes: RouteList<TState> = new RouteList<TState>()
  protected readonly _beforeTurn: ApplicationEventHandler<TState>[] = []
  protected readonly _afterTurn: ApplicationEventHandler<TState>[] = []
  private readonly _adapter?: CloudAdapter
  private readonly _authorizationManager?: AuthorizationManager
  private readonly _authorization?: Authorization
  private _typingTimer: NodeJS.Timeout | undefined
  protected readonly _extensions: AgentExtension<TState>[] = []
  private readonly _adaptiveCards: AdaptiveCardsActions<TState>

  /**
   * Creates a new instance of AgentApplication.
   *
   * @param options - Optional configuration options for the application.
   *
   * @remarks
   * The constructor initializes the application with default settings and applies
   * any provided options. It sets up the adapter, authorization, and other core
   * components based on the configuration.
   *
   * Default options:
   * - startTypingTimer: false
   * - longRunningMessages: false
   * - removeRecipientMention: true
   * - turnStateFactory: Creates a new TurnState instance
   *
   * @example
   * ```typescript
   * const app = new AgentApplication({
   *   storage: new MemoryStorage(),
   *   adapter: myAdapter,
   *   startTypingTimer: true,
   *   authorization: { connectionName: 'oauth' },
   *   transcriptLogger: myTranscriptLogger,
   * });
   * ```
   */
  public constructor (options?: Partial<AgentApplicationOptions<TState>>) {
    this._options = {
      ...options,
      turnStateFactory: options?.turnStateFactory || (() => new TurnState() as TState),
      startTypingTimer: options?.startTypingTimer !== undefined ? options.startTypingTimer : false,
      longRunningMessages: options?.longRunningMessages !== undefined ? options.longRunningMessages : false,
      removeRecipientMention: options?.removeRecipientMention !== undefined ? options.removeRecipientMention : true,
      transcriptLogger: options?.transcriptLogger || undefined,
    }

    this._adaptiveCards = new AdaptiveCardsActions<TState>(this)

    if (this._options.adapter) {
      this._adapter = this._options.adapter
    } else {
      this._adapter = new CloudAdapter()
    }

    if (this._options.authorization) {
      this._authorizationManager = new AuthorizationManager(this, this._adapter.connectionManager)
      this._authorization = new UserAuthorization(this._authorizationManager)
    }

    if (this._options.longRunningMessages && !this._adapter && !this._options.agentAppId) {
      throw new Error('The Application.longRunningMessages property is unavailable because no adapter was configured in the app.')
    }

    if (this._options.transcriptLogger) {
      if (!this._options.adapter) {
        throw new Error('The Application.transcriptLogger property is unavailable because no adapter was configured in the app.')
      } else {
        this._adapter?.use(new TranscriptLoggerMiddleware(this._options.transcriptLogger))
      }
    }
    logger.debug('AgentApplication created with options:', this._options)
  }

  /**
   * Gets the authorization instance for the application.
   *
   * @returns The authorization instance.
   * @throws Error if no authentication options were configured.
   */
  public get authorization (): Authorization {
    if (!this._authorization) {
      throw new Error('The Application.authorization property is unavailable because no authorization options were configured.')
    }
    return this._authorization
  }

  /**
   * Gets the options used to configure the application.
   *
   * @returns The application options.
   */
  public get options (): AgentApplicationOptions<TState> {
    return this._options
  }

  /**
   * Gets the adapter used by the application.
   *
   * @returns The adapter instance.
   */
  public get adapter (): CloudAdapter {
    return this._adapter!
  }

  /**
   * Gets the adaptive cards actions handler for the application.
   *
   * @returns The adaptive cards actions instance.
   *
   * @remarks
   * The adaptive cards actions handler provides functionality for handling
   * adaptive card interactions, such as submit actions and other card-based events.
   *
   * @example
   * ```typescript
   * app.adaptiveCards.actionSubmit('doStuff', async (context, state, data) => {
   *   await context.sendActivity(`Received data: ${JSON.stringify(data)}`);
   * });
   * ```
   */
  public get adaptiveCards (): AdaptiveCardsActions<TState> {
    return this._adaptiveCards
  }

  /**
   * Sets an error handler for the application.
   *
   * @param handler - The error handler function to be called when an error occurs.
   * @returns The current instance of the application.
   *
   * @remarks
   * This method allows you to handle any errors that occur during turn processing.
   * The handler will receive the turn context and the error that occurred.
   *
   * @example
   * ```typescript
   * app.onError(async (context, error) => {
   *   console.error(`An error occurred: ${error.message}`);
   *   await context.sendActivity('Sorry, something went wrong!');
   * });
   * ```
   *
   */
  public onError (handler: (context: TurnContext, error: Error) => Promise<void>): this {
    if (this._adapter) {
      this._adapter.onTurnError = handler
    }
    return this
  }

  /**
   * Adds a new route to the application for handling activities.
   *
   * @param selector - The selector function that determines if a route should handle the current activity.
   * @param handler - The handler function that will be called if the selector returns true.
   * @param isInvokeRoute - Whether this route is for invoke activities. Defaults to false.
   * @param rank - The rank of the route, used to determine the order of evaluation. Defaults to RouteRank.Unspecified.
   * @param authHandlers - Array of authentication handler names for this route. Defaults to empty array.
   * @param isAgenticRoute - Whether this route is for agentic requests only. Defaults to false.
   * @returns The current instance of the application.
   *
   * @remarks
   * Routes are evaluated by rank order (if provided), otherwise, in the order they are added.
   * Invoke-based activities receive special treatment and are matched separately as they typically
   * have shorter execution timeouts.
   *
   * @example
   * ```typescript
   * app.addRoute(
   *   async (context) => context.activity.type === ActivityTypes.Message,
   *   async (context, state) => {
   *     await context.sendActivity('I received your message');
   *   },
   *   false, // isInvokeRoute
   *   RouteRank.First // rank
   * );
   * ```
   *
   */
  public addRoute (selector: RouteSelector, handler: RouteHandler<TState>, isInvokeRoute: boolean = false, rank: number = RouteRank.Unspecified, authHandlers: string[] = [], isAgenticRoute: boolean = false): this {
    this._routes.addRoute(selector, handler, isInvokeRoute, rank, authHandlers, isAgenticRoute)
    return this
  }

  /**
   * Adds a handler for specific activity types.
   *
   * @param type - The activity type(s) to handle. Can be a string, RegExp, RouteSelector, or array of these types.
   * @param handler - The handler function that will be called when the specified activity type is received.
   * @param authHandlers - Array of authentication handler names for this activity. Defaults to empty array.
   * @param rank - The rank of the route, used to determine the order of evaluation. Defaults to RouteRank.Unspecified.
   * @param isAgenticRoute - Indicates if this handler is for agentic requests only. Defaults to false.
   * @returns The current instance of the application.
   *
   * @remarks
   * This method allows you to register handlers for specific activity types such as 'message', 'conversationUpdate', etc.
   * You can specify multiple activity types by passing an array.
   *
   * @example
   * ```typescript
   * app.onActivity(ActivityTypes.Message, async (context, state) => {
   *   await context.sendActivity('I received your message');
   * });
   * ```
   *
   */
  public onActivity (
    type: string | RegExp | RouteSelector | (string | RegExp | RouteSelector)[],
    handler: (context: TurnContext, state: TState) => Promise<void>,
    authHandlers: string[] = [],
    rank: RouteRank = RouteRank.Unspecified,
    isAgenticRoute: boolean = false
  ): this {
    (Array.isArray(type) ? type : [type]).forEach((t) => {
      const selector = this.createActivitySelector(t, isAgenticRoute)
      this.addRoute(selector, handler, false, rank, authHandlers, isAgenticRoute)
    })
    return this
  }

  /**
   * Adds a handler for conversation update events.
   *
   * @param event - The conversation update event to handle (e.g., 'membersAdded', 'membersRemoved').
   * @param handler - The handler function that will be called when the specified event occurs.
   * @param authHandlers - Array of authentication handler names for this event. Defaults to empty array.
   * @param rank - The rank of the route, used to determine the order of evaluation. Defaults to RouteRank.Unspecified.
   * @param isAgenticRoute - Indicates if this handler is for agentic requests only. Defaults to false.
   * @returns The current instance of the application.
   * @throws Error if the handler is not a function.
   *
   * @remarks
   * Conversation update events occur when the state of a conversation changes, such as when members join or leave.
   *
   * @example
   * ```typescript
   * app.onConversationUpdate('membersAdded', async (context, state) => {
   *   const membersAdded = context.activity.membersAdded;
   *   for (const member of membersAdded) {
   *     if (member.id !== context.activity.recipient.id) {
   *       await context.sendActivity('Hello and welcome!');
   *     }
   *   }
   * });
   * ```
   *
   */
  public onConversationUpdate (
    event: ConversationUpdateEvents,
    handler: (context: TurnContext, state: TState) => Promise<void>,
    authHandlers: string[] = [],
    rank: RouteRank = RouteRank.Unspecified,
    isAgenticRoute: boolean = false
  ): this {
    if (typeof handler !== 'function') {
      throw new Error(
                `ConversationUpdate 'handler' for ${event} is ${typeof handler}. Type of 'handler' must be a function.`
      )
    }

    const selector = this.createConversationUpdateSelector(event, isAgenticRoute)
    this.addRoute(selector, handler, false, rank, authHandlers, isAgenticRoute)
    return this
  }

  /**
   * Continues a conversation asynchronously.
   *
   * @param conversationReferenceOrContext - The conversation reference or turn context.
   * @param logic - The logic to execute during the conversation.
   * @returns A promise that resolves when the conversation logic has completed.
   * @throws Error if the adapter is not configured.
   */
  protected async continueConversationAsync (
    botAppIdOrIdentity: string | JwtPayload,
    conversationReferenceOrContext: ConversationReference | TurnContext,
    logic: (context: TurnContext) => Promise<void>
  ): Promise<void> {
    if (!this._adapter) {
      throw new Error(
        "You must configure the Application with an 'adapter' before calling Application.continueConversationAsync()"
      )
    }

    if (!this.options.agentAppId) {
      logger.warn("Calling Application.continueConversationAsync() without a configured 'agentAppId'. In production environments, a 'agentAppId' is required.")
    }

    let reference: ConversationReference

    if ('activity' in conversationReferenceOrContext) {
      reference = conversationReferenceOrContext.activity.getConversationReference()
    } else {
      reference = conversationReferenceOrContext
    }

    await this._adapter.continueConversation(botAppIdOrIdentity, reference, logic)
  }

  /**
   * Adds a handler for message activities that match the specified keyword or pattern.
   *
   * @param keyword - The keyword, pattern, or selector function to match against message text.
   *                  Can be a string, RegExp, RouteSelector, or array of these types.
   * @param handler - The handler function that will be called when a matching message is received.
   * @param authHandlers - Array of authentication handler names for this message handler. Defaults to empty array.
   * @param rank - The rank of the route, used to determine the order of evaluation. Defaults to RouteRank.Unspecified.
   * @param isAgenticRoute - Indicates if this handler is for agentic requests only. Defaults to false.
   * @returns The current instance of the application.
   *
   * @remarks
   * This method allows you to register handlers for specific message patterns.
   * If keyword is a string, it matches messages containing that string.
   * If keyword is a RegExp, it tests the message text against the regular expression.
   * If keyword is a function, it calls the function with the context to determine if the message matches.
   *
   * @example
   * ```typescript
   * app.onMessage('hello', async (context, state) => {
   *   await context.sendActivity('Hello there!');
   * });
   *
   * app.onMessage(/help/i, async (context, state) => {
   *   await context.sendActivity('How can I help you?');
   * });
   * ```
   *
   */
  public onMessage (
    keyword: string | RegExp | RouteSelector | (string | RegExp | RouteSelector)[],
    handler: (context: TurnContext, state: TState) => Promise<void>,
    authHandlers: string[] = [],
    rank: RouteRank = RouteRank.Unspecified,
    isAgenticRoute: boolean = false
  ): this {
    (Array.isArray(keyword) ? keyword : [keyword]).forEach((k) => {
      const selector = this.createMessageSelector(k, isAgenticRoute)
      this.addRoute(selector, handler, false, rank, authHandlers, isAgenticRoute)
    })
    return this
  }

  /**
   * Sets a handler to be called when a user successfully signs in.
   *
   * @param handler - The handler function to be called after successful sign-in.
   * @returns The current instance of the application.
   * @throws Error if authentication options were not configured.
   *
   * @remarks
   * This method allows you to perform actions after a user has successfully authenticated.
   * The handler will receive the turn context and state.
   *
   * @example
   * ```typescript
   * app.onSignInSuccess(async (context, state) => {
   *   await context.sendActivity('You have successfully signed in!');
   * });
   * ```
   *
   */
  public onSignInSuccess (handler: (context: TurnContext, state: TurnState, id?: string) => Promise<void>): this {
    if (this.options.authorization) {
      this.authorization.onSignInSuccess(handler)
    } else {
      throw new Error(
        'The Application.authorization property is unavailable because no authorization options were configured.'
      )
    }
    return this
  }

  /**
   * Sets a handler to be called when a sign-in attempt fails.
   *
   * @param handler - The handler function to be called after a failed sign-in attempt.
   * @returns The current instance of the application.
   * @throws Error if authentication options were not configured.
   *
   * @remarks
   * This method allows you to handle cases where a user fails to authenticate,
   * such as when they cancel the sign-in process or an error occurs.
   *
   * @example
   * ```typescript
   * app.onSignInFailure(async (context, state) => {
   *   await context.sendActivity('Sign-in failed. Please try again.');
   * });
   * ```
   *
   */
  public onSignInFailure (handler: (context: TurnContext, state: TurnState, id?: string) => Promise<void>): this {
    if (this.options.authorization) {
      this.authorization.onSignInFailure(handler)
    } else {
      throw new Error(
        'The Application.authorization property is unavailable because no authorization options were configured.'
      )
    }
    return this
  }

  /**
   * Adds a handler for message reaction added events.
   *
   * @param handler - The handler function that will be called when a message reaction is added.
   * @param rank - The rank of the route, used to determine the order of evaluation. Defaults to RouteRank.Unspecified.
   * @param isAgenticRoute - Indicates if this handler is for agentic requests only. Defaults to false.
   * @returns The current instance of the application.
   *
   * @remarks
   * This method registers a handler that will be invoked when a user adds a reaction to a message,
   * such as a like, heart, or other emoji reaction.
   *
   * @example
   * ```typescript
   * app.onMessageReactionAdded(async (context, state) => {
   *   const reactionsAdded = context.activity.reactionsAdded;
   *   if (reactionsAdded && reactionsAdded.length > 0) {
   *     await context.sendActivity(`Thanks for your ${reactionsAdded[0].type} reaction!`);
   *   }
   * });
   * ```
   *
   */
  public onMessageReactionAdded (
    handler: (context: TurnContext, state: TState) => Promise<void>,
    rank: RouteRank = RouteRank.Unspecified,
    isAgenticRoute: boolean = false): this {
    const selector = async (context: TurnContext): Promise<boolean> => {
      return context.activity.type === ActivityTypes.MessageReaction &&
             Array.isArray(context.activity.reactionsAdded) &&
             context.activity.reactionsAdded.length > 0 &&
             (!isAgenticRoute || (isAgenticRoute && context.activity.isAgenticRequest()))
    }

    this.addRoute(selector, handler, false, rank, [], isAgenticRoute)
    return this
  }

  /**
   * Adds a handler for message reaction removed events.
   *
   * @param handler - The handler function that will be called when a message reaction is removed.
   * @param rank - The rank of the route, used to determine the order of evaluation. Defaults to RouteRank.Unspecified.
   * @param isAgenticRoute - Indicates if this handler is for agentic requests only. Defaults to false.
   * @returns The current instance of the application.
   *
   * @remarks
   * This method registers a handler that will be invoked when a user removes a reaction from a message,
   * such as unliking or removing an emoji reaction.
   *
   * @example
   * ```typescript
   * app.onMessageReactionRemoved(async (context, state) => {
   *   const reactionsRemoved = context.activity.reactionsRemoved;
   *   if (reactionsRemoved && reactionsRemoved.length > 0) {
   *     await context.sendActivity(`You removed your ${reactionsRemoved[0].type} reaction.`);
   *   }
   * });
   * ```
   *
   */
  public onMessageReactionRemoved (
    handler: (context: TurnContext, state: TState) => Promise<void>,
    rank: RouteRank = RouteRank.Unspecified,
    isAgenticRoute: boolean = false): this {
    const selector = async (context: TurnContext): Promise<boolean> => {
      return context.activity.type === ActivityTypes.MessageReaction &&
             Array.isArray(context.activity.reactionsRemoved) &&
             context.activity.reactionsRemoved.length > 0 &&
             (!isAgenticRoute || (isAgenticRoute && context.activity.isAgenticRequest()))
    }

    this.addRoute(selector, handler, false, rank, undefined, isAgenticRoute)
    return this
  }

  /**
   * Executes the application logic for a given turn context.
   *
   * @param turnContext - The context for the current turn of the conversation.
   * @returns A promise that resolves when the application logic has completed.
   *
   * @remarks
   * This method is the entry point for processing a turn in the conversation.
   * It delegates the actual processing to the `runInternal` method, which handles
   * the core logic for routing and executing handlers.
   *
   * @example
   * ```typescript
   * const app = new AgentApplication();
   * await app.run(turnContext);
   * ```
   *
   */
  public async run (turnContext:TurnContext): Promise<void> {
    await this.runInternal(turnContext)
  }

  /**
   * Executes the application logic for a given turn context.
   *
   * @param turnContext - The context for the current turn of the conversation.
   * @returns A promise that resolves to true if a handler was executed, false otherwise.
   *
   * @remarks
   * This is the core internal method that processes a turn in the conversation.
   * It handles routing and executing handlers based on the activity type and content.
   * While this method is public, it's typically called internally by the `run` method.
   *
   * The method performs the following operations:
   * 1. Starts typing timer if configured
   * 2. Processes mentions if configured
   * 3. Loads turn state
   * 4. Handles authentication flows
   * 5. Downloads files if file downloaders are configured
   * 6. Executes before-turn event handlers
   * 7. Routes to appropriate handlers
   * 8. Executes after-turn event handlers
   * 9. Saves turn state
   *
   */
<<<<<<< HEAD
  private async runInternal (turnContext: TurnContext): Promise<boolean> {
=======
  public async runInternal (turnContext: TurnContext): Promise<boolean> {
    if (turnContext.activity.type === ActivityTypes.Typing) {
      return false
    }

>>>>>>> f1e0ca4b
    logger.info('Running application with activity:', turnContext.activity.id!)
    return await this.startLongRunningCall(turnContext, async (context) => {
      try {
        if (this._options.startTypingTimer) {
          this.startTypingTimer(context)
        }

        if (this._options.removeRecipientMention && context.activity.type === ActivityTypes.Message) {
          context.activity.removeRecipientMention()
        }

        if (this._options.normalizeMentions && context.activity.type === ActivityTypes.Message) {
          context.activity.normalizeMentions()
        }

        const { storage, turnStateFactory } = this._options
        const state = turnStateFactory()
        await state.load(context, storage)

        const { authorized } = await this._authorizationManager?.process(context, async activity => {
          // The incoming activity may come from the storage, so we need to restore the auth handlers.
          // Since the current route may not have auth handlers.
          const route = await this.getRoute(new TurnContext(context.adapter, activity, turnContext.identity))
          return route?.authHandlers ?? []
        }) ?? { authorized: true } // Default to authorized if no auth manager

        if (!authorized) {
          await state.save(context, storage)
          return false
        }

        const route = await this.getRoute(context)

        if (!route) {
          logger.debug('No matching route found for activity:', context.activity)
          return false
        }

        if (Array.isArray(this._options.fileDownloaders) && this._options.fileDownloaders.length > 0) {
          for (let i = 0; i < this._options.fileDownloaders.length; i++) {
            await this._options.fileDownloaders[i].downloadAndStoreFiles(context, state)
          }
        }

        if (!(await this.callEventHandlers(context, state, this._beforeTurn))) {
          await state.save(context, storage)
          return false
        }

        await route.handler(context, state)

        if (await this.callEventHandlers(context, state, this._afterTurn)) {
          await state.save(context, storage)
        }

        return true
      } catch (err: any) {
        logger.error(err)
        throw err
      } finally {
        this.stopTypingTimer()
      }
    })
  }

  /**
   * Finds the appropriate route for the given context.
   */
  private async getRoute (context: TurnContext) {
    for (const route of this._routes) {
      if (await route.selector(context)) {
        return route
      }
    }
  }

  /**
   * Sends a proactive message to a conversation.
   *
   * @param context - The turn context or conversation reference to use.
   * @param activityOrText - The activity or text to send.
   * @param speak - Optional text to be spoken by the bot on a speech-enabled channel.
   * @param inputHint - Optional input hint for the activity.
   * @returns A promise that resolves to the resource response from sending the activity.
   *
   * @remarks
   * This method allows you to send messages proactively to a conversation, outside the normal turn flow.
   *
   * @example
   * ```typescript
   * // With conversation reference
   * await app.sendProactiveActivity(conversationReference, 'Important notification!');
   *
   * // From an existing context
   * await app.sendProactiveActivity(turnContext, 'Important notification!');
   * ```
   *
   */
  public async sendProactiveActivity (
    botAppIdOrIdentity: string | JwtPayload,
    context: TurnContext | ConversationReference,
    activityOrText: string | Activity,
    speak?: string,
    inputHint?: string
  ): Promise<ResourceResponse | undefined> {
    let response: ResourceResponse | undefined
    await this.continueConversationAsync(botAppIdOrIdentity, context, async (ctx) => {
      response = await ctx.sendActivity(activityOrText, speak, inputHint)
    })

    return response
  }

  /**
   * Starts a typing indicator timer for the current turn context.
   *
   * @param context - The turn context for the current conversation.
   * @returns void
   *
   * @remarks
   * This method starts a timer that sends typing activity indicators to the user
   * at regular intervals. The typing indicator continues until a message is sent
   * or the timer is explicitly stopped.
   *
   * The typing indicator helps provide feedback to users that the agent is processing
   * their message, especially when responses might take time to generate.
   *
   * @example
   * ```typescript
   * app.startTypingTimer(turnContext);
   * // Do some processing...
   * await turnContext.sendActivity('Response after processing');
   * // Typing timer automatically stops when sending a message
   * ```
   *
   */
  public startTypingTimer (context: TurnContext): void {
    if (context.activity.type === ActivityTypes.Message && !this._typingTimer) {
      let timerRunning = true
      context.onSendActivities(async (context, activities, next) => {
        if (timerRunning) {
          for (let i = 0; i < activities.length; i++) {
            if (activities[i].type === ActivityTypes.Message || activities[i].channelData?.streamType) {
              this.stopTypingTimer()
              timerRunning = false
              await lastSend
              break
            }
          }
        }

        return next()
      })

      let lastSend: Promise<any> = Promise.resolve()
      const onTimeout = async () => {
        try {
          lastSend = context.sendActivity(Activity.fromObject({ type: ActivityTypes.Typing }))
          await lastSend
        } catch (err: any) {
          logger.error(err)
          this._typingTimer = undefined
          timerRunning = false
          lastSend = Promise.resolve()
        }

        if (timerRunning) {
          this._typingTimer = setTimeout(onTimeout, TYPING_TIMER_DELAY)
        }
      }
      this._typingTimer = setTimeout(onTimeout, TYPING_TIMER_DELAY)
    }
  }

  /**
   * Registers an extension with the application.
   *
   * @typeParam T - The extension type extending AgentExtension.
   * @param extension - The extension instance to register.
   * @param regcb - Callback function called after successful registration.
   * @throws Error if the extension is already registered.
   *
   * @remarks
   * Extensions provide a way to add custom functionality to the application.
   * Each extension can only be registered once to prevent conflicts.
   *
   * @example
   * ```typescript
   * const myExtension = new MyCustomExtension();
   * app.registerExtension(myExtension, (ext) => {
   *   console.log('Extension registered:', ext.name);
   * });
   * ```
   *
   */
  public registerExtension<T extends AgentExtension<TState>> (extension: T, regcb : (ext:T) => void): void {
    if (this._extensions.includes(extension)) {
      throw new Error('Extension already registered')
    }
    this._extensions.push(extension)
    regcb(extension)
  }

  /**
   * Stops the typing indicator timer if it's currently running.
   *
   * @returns void
   *
   * @remarks
   * This method clears the typing indicator timer to prevent further typing indicators
   * from being sent. It's typically called automatically when a message is sent, but
   * can also be called manually to stop the typing indicator.
   *
   * @example
   * ```typescript
   * app.startTypingTimer(turnContext);
   * // Do some processing...
   * app.stopTypingTimer(); // Manually stop the typing indicator
   * ```
   *
   */
  public stopTypingTimer (): void {
    if (this._typingTimer) {
      clearTimeout(this._typingTimer)
      this._typingTimer = undefined
    }
  }

  /**
   * Adds an event handler for specified turn events.
   *
   * @param event - The turn event(s) to handle. Can be 'beforeTurn', 'afterTurn', or other custom events.
   * @param handler - The handler function that will be called when the event occurs.
   * @returns The current instance of the application.
   *
   * @remarks
   * Turn events allow you to execute logic before or after the main turn processing.
   * Handlers added for 'beforeTurn' are executed before routing logic.
   * Handlers added for 'afterTurn' are executed after routing logic.
   *
   * @example
   * ```typescript
   * app.onTurn('beforeTurn', async (context, state) => {
   *   console.log('Processing before turn');
   *   return true; // Continue execution
   * });
   * ```
   *
   */
  public onTurn (
    event: TurnEvents | TurnEvents[],
    handler: (context: TurnContext, state: TState) => Promise<boolean>
  ): this {
    (Array.isArray(event) ? event : [event]).forEach((e) => {
      switch (e) {
        case 'beforeTurn':
          this._beforeTurn.push(handler)
          break
        case 'afterTurn':
          this._afterTurn.push(handler)
          break
        default:
          this._beforeTurn.push(handler)
          break
      }
    })
    return this
  }

  /**
   * Calls a series of event handlers in sequence.
   *
   * @param context - The turn context for the current conversation.
   * @param state - The current turn state.
   * @param handlers - Array of event handlers to call.
   * @returns A promise that resolves to true if all handlers returned true, false otherwise.
   */
  protected async callEventHandlers (
    context: TurnContext,
    state: TState,
    handlers: ApplicationEventHandler<TState>[]
  ): Promise<boolean> {
    for (let i = 0; i < handlers.length; i++) {
      const continueExecution = await handlers[i](context, state)
      if (!continueExecution) {
        return false
      }
    }

    return true
  }

  /**
   * Starts a long-running call, potentially in a new conversation context.
   *
   * @param context - The turn context for the current conversation.
   * @param handler - The handler function to execute.
   * @returns A promise that resolves to the result of the handler.
   */
  protected startLongRunningCall (
    context: TurnContext,
    handler: (context: TurnContext) => Promise<boolean>
  ): Promise<boolean> {
    if (context.activity.type === ActivityTypes.Message && this._options.longRunningMessages) {
      return new Promise<boolean>((resolve, reject) => {
        this.continueConversationAsync(context.identity, context, async (ctx) => {
          try {
            for (const key in context.activity) {
              (ctx.activity as any)[key] = (context.activity as any)[key]
            }

            const result = await handler(ctx)
            resolve(result)
          } catch (err: any) {
            logger.error(err)
            reject(err)
          }
        })
      })
    } else {
      return handler(context)
    }
  }

  /**
   * Creates a selector function for activity types.
   *
   * @param type - The activity type to match. Can be a string, RegExp, or RouteSelector function.
   * @param isAgenticRoute - Indicates if the route is for agentic requests only. Defaults to false.
   * @returns A RouteSelector function that matches the specified activity type.
   */
  private createActivitySelector (type: string | RegExp | RouteSelector, isAgenticRoute: boolean = false): RouteSelector {
    if (typeof type === 'function') {
      return type
    } else if (type instanceof RegExp) {
      return (context: TurnContext) => {
        return Promise.resolve(context?.activity?.type
          ? type.test(context.activity.type) && (!isAgenticRoute || (isAgenticRoute && context.activity.isAgenticRequest()))
          : false)
      }
    } else {
      const typeName = type.toString().toLocaleLowerCase()
      return (context: TurnContext) => {
        return Promise.resolve(
          context?.activity?.type
            ? context.activity.type.toLocaleLowerCase() === typeName && (!isAgenticRoute || (isAgenticRoute && context.activity.isAgenticRequest()))
            : false
        )
      }
    }
  }

  /**
   * Creates a selector function for conversation update events.
   *
   * @param event - The conversation update event to match.
   * @param isAgenticRoute - Indicates if the route is for agentic requests only. Defaults to false.
   * @returns A RouteSelector function that matches the specified conversation update event.
   */
  private createConversationUpdateSelector (event: ConversationUpdateEvents, isAgenticRoute: boolean = false): RouteSelector {
    switch (event) {
      case 'membersAdded':
        return (context: TurnContext): Promise<boolean> => {
          return Promise.resolve(
            (!isAgenticRoute || (isAgenticRoute && context.activity.isAgenticRequest())) &&
            context?.activity?.type === ActivityTypes.ConversationUpdate &&
                          Array.isArray(context?.activity?.membersAdded) &&
                          context.activity.membersAdded.length > 0
          )
        }
      case 'membersRemoved':
        return (context: TurnContext): Promise<boolean> => {
          return Promise.resolve(
            (!isAgenticRoute || (isAgenticRoute && context.activity.isAgenticRequest())) &&
            context?.activity?.type === ActivityTypes.ConversationUpdate &&
                          Array.isArray(context?.activity?.membersRemoved) &&
                          context.activity.membersRemoved.length > 0
          )
        }
      default:
        return (context: TurnContext): Promise<boolean> => {
          return Promise.resolve(
            (!isAgenticRoute || (isAgenticRoute && context.activity.isAgenticRequest())) &&
            context?.activity?.type === ActivityTypes.ConversationUpdate &&
                          context?.activity?.channelData?.eventType === event
          )
        }
    }
  }

  /**
   * Creates a selector function for message content matching.
   *
   * @param keyword - The keyword, pattern, or selector function to match against message text.
   * @param isAgenticRoute - Indicates if the route is for agentic requests only. Defaults to false.
   * @returns A RouteSelector function that matches messages based on the specified keyword.
   */
  private createMessageSelector (keyword: string | RegExp | RouteSelector, isAgenticRoute: boolean = false): RouteSelector {
    if (typeof keyword === 'function') {
      return keyword
    } else if (keyword instanceof RegExp) {
      return (context: TurnContext) => {
        if (context?.activity?.type === ActivityTypes.Message &&
          context.activity.text &&
          (!isAgenticRoute || (isAgenticRoute && context.activity.isAgenticRequest()))) {
          return Promise.resolve(keyword.test(context.activity.text))
        } else {
          return Promise.resolve(false)
        }
      }
    } else {
      const k = keyword.toString().toLocaleLowerCase()
      return (context: TurnContext) => {
        if (context?.activity?.type === ActivityTypes.Message &&
          context.activity.text &&
        (!isAgenticRoute || (isAgenticRoute && context.activity.isAgenticRequest()))) {
          return Promise.resolve(context.activity.text.toLocaleLowerCase() === k)
        } else {
          return Promise.resolve(false)
        }
      }
    }
  }
}<|MERGE_RESOLUTION|>--- conflicted
+++ resolved
@@ -594,15 +594,11 @@
    * 9. Saves turn state
    *
    */
-<<<<<<< HEAD
   private async runInternal (turnContext: TurnContext): Promise<boolean> {
-=======
-  public async runInternal (turnContext: TurnContext): Promise<boolean> {
     if (turnContext.activity.type === ActivityTypes.Typing) {
       return false
     }
 
->>>>>>> f1e0ca4b
     logger.info('Running application with activity:', turnContext.activity.id!)
     return await this.startLongRunningCall(turnContext, async (context) => {
       try {
