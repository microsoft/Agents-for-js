--- conflicted
+++ resolved
@@ -24,26 +24,12 @@
     this.channelId = channelId
   }
 
-<<<<<<< HEAD
-  /**
-   * Adds a route to the agent application that is only active for this extension's channel.
-   * The route will only be triggered when the incoming activity's channel ID matches this extension's channel ID
-   * and the route selector returns true.
-   *
-   * @param app - The agent application to add the route to
-   * @param routeSelector - Function that determines if this route should handle the current context
-   * @param routeHandler - Function that handles the route when it's selected
-   * @param isInvokeRoute - Optional flag indicating if this is an invoke route (defaults to false)
-   */
-  addRoute (app: AgentApplication<TState>, routeSelector: RouteSelector, routeHandler: RouteHandler<TurnState>, isInvokeRoute: boolean = false) {
-=======
   addRoute (
     app: AgentApplication<TState>,
     routeSelector: RouteSelector,
     routeHandler: RouteHandler<TurnState>,
     isInvokeRoute: boolean = false,
     rank: number = RouteRank.Unspecified) {
->>>>>>> bc998aac
     const ensureChannelMatches = async (context: TurnContext) => {
       return context.activity.channelId === this.channelId && routeSelector(context)
     }
