/**
 * Copyright (c) Microsoft Corporation. All rights reserved.
 * Licensed under the MIT License.
 */

import { CloudAdapter } from '../cloudAdapter'
import { Storage } from '../storage'
import { TranscriptLogger } from '../transcript'
import { AdaptiveCardsOptions } from './adaptiveCards'
import { InputFileDownloader } from './inputFileDownloader'
import { TurnState } from './turnState'
import { HeaderPropagationDefinition } from '../headerPropagation'
<<<<<<< HEAD
import { AuthorizationOptions } from './auth/types'
=======
import { Connections } from '../auth/connections'
>>>>>>> a21191a6

/**
 * Configuration options for creating and initializing an Agent Application.
 * This interface defines all the configurable aspects of an agent's behavior,
 * including adapter settings, storage, authorization, and various feature flags.
 *
 * @typeParam TState - The type of turn state that extends TurnState, allowing for
 * custom state management specific to your agent's needs.
 */
export interface AgentApplicationOptions<TState extends TurnState> {
  /**
   * The adapter used for handling bot interactions with various messaging platforms.
   * This adapter manages the communication layer between your agent and the Bot Framework.
   * If not provided, a default CloudAdapter will be created automatically.
   *
   * @default undefined (auto-created)
   */
  adapter?: CloudAdapter;

  /**
   * The unique application ID of the agent as registered in the Bot Framework.
   * This ID is used to identify your bot in the Azure Bot Service and should match
   * the App ID from your bot registration in the Azure portal.
   *
   * @example "12345678-1234-1234-1234-123456789012"
   */
  agentAppId?: string;

  /**
   * The storage mechanism for persisting conversation and user state across turns.
   * This can be any implementation of the Storage interface, such as memory storage
   * for development or blob storage for production scenarios.
   *
   * @default undefined (no persistence)
   */
  storage?: Storage;

  /**
   * Whether to start a typing indicator timer when the bot begins processing a message.
   * When enabled, users will see a typing indicator while the agent is thinking or processing,
   * providing better user experience feedback. The typing indicator will automatically stop
   * when the agent sends a response.
   *
   * @default false
   */
  startTypingTimer: boolean;

  /**
   * Whether to enable support for long-running message processing operations.
   * When enabled, the agent can handle operations that take longer than the typical
   * HTTP timeout period without the connection being terminated. This is useful for
   * complex AI operations, file processing, or external API calls that may take time.
   *
   * @default false
   */
  longRunningMessages: boolean;

  /**
   * A factory function that creates a new instance of the turn state for each conversation turn.
   * This function is called at the beginning of each turn to initialize the state object
   * that will be used throughout the turn's processing lifecycle.
   *
   * @returns A new instance of TState for the current turn
   * @example () => new MyCustomTurnState()
   */
  turnStateFactory: () => TState;

  /**
   * An array of file downloaders for handling different types of input files from users.
   * Each downloader can handle specific file types or sources (e.g., SharePoint, OneDrive,
   * direct uploads). The agent will use these downloaders to process file attachments
   * sent by users during conversations.
   *
   * @default undefined (no file downloading capability)
   */
  fileDownloaders?: InputFileDownloader<TState>[];

  /**
   * Handlers for managing user authentication and authorization within the agent.
   * This includes OAuth flows, token management, and permission validation.
   * Use this to implement secure access to protected resources or user-specific data.
   *
   * @default undefined (no authorization required)
   */
  authorization?: AuthorizationOptions;

  /**
   * Configuration options for handling Adaptive Card actions and interactions.
   * This controls how the agent processes card submissions, button clicks, and other
   * interactive elements within Adaptive Cards sent to users.
   *
   * @default undefined (default Adaptive Card handling)
   */
  adaptiveCardsOptions?: AdaptiveCardsOptions;

  /**
   * Whether to automatically remove mentions of the bot's name from incoming messages.
   * When enabled, if a user mentions the bot by name (e.g., "@BotName hello"), the mention
   * will be stripped from the message text before processing, leaving just "hello".
   * This helps create cleaner input for natural language processing.
   *
   * @default true
   */
  removeRecipientMention?: boolean;

  /**
   * Whether to automatically normalize mentions in incoming messages.
   * When enabled, user mentions and other entity mentions in messages will be
   * standardized to a consistent format, making them easier to process and understand.
   * This includes formatting mentions and channel references consistently.
   *
   * @default true
   */
  normalizeMentions?: boolean

  /**
   * Optional. The transcript logger to use for logging conversations. If not provided, no logging will occur.
   */
  transcriptLogger?: TranscriptLogger

  /**
   * Optional. A function to handle header propagation for incoming requests.
   * This allows the agent to manage headers from incoming requests and propagate
   * them to outgoing requests as needed.
   *
   * @default undefined
   */
  headerPropagation?: HeaderPropagationDefinition

  /**
   * Optional. Configuration for managing multiple authentication connections within the agent.
   * This allows the agent to handle authentication across different services or
   * identity providers.
   */
  connections?: Connections
}<|MERGE_RESOLUTION|>--- conflicted
+++ resolved
@@ -10,11 +10,8 @@
 import { InputFileDownloader } from './inputFileDownloader'
 import { TurnState } from './turnState'
 import { HeaderPropagationDefinition } from '../headerPropagation'
-<<<<<<< HEAD
 import { AuthorizationOptions } from './auth/types'
-=======
 import { Connections } from '../auth/connections'
->>>>>>> a21191a6
 
 /**
  * Configuration options for creating and initializing an Agent Application.
