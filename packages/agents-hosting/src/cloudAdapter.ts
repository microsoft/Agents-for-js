/**
 * Copyright (c) Microsoft Corporation. All rights reserved.
 * Licensed under the MIT License.
 */

import { INVOKE_RESPONSE_KEY } from './activityHandler'
import { BaseAdapter } from './baseAdapter'
import { TurnContext } from './turnContext'
import { Response } from 'express'
import { Request } from './auth/request'
import { ConnectorClient } from './connector-client/connectorClient'
import { AuthConfiguration, getAuthConfigWithDefaults } from './auth/authConfiguration'
import { AuthProvider } from './auth/authProvider'
import { ApxProductionScope } from './auth/authConstants'
import { MsalConnectionManager } from './auth/msalConnectionManager'
import { Activity, ActivityEventNames, ActivityTypes, Channels, ConversationReference, DeliveryModes, ConversationParameters, RoleTypes } from '@microsoft/agents-activity'
import { ResourceResponse } from './connector-client/resourceResponse'
import * as uuid from 'uuid'
import { debug } from '@microsoft/agents-activity/logger'
import { StatusCodes } from './statusCodes'
import { InvokeResponse } from './invoke/invokeResponse'
import { AttachmentInfo } from './connector-client/attachmentInfo'
import { AttachmentData } from './connector-client/attachmentData'
import { normalizeIncomingActivity } from './activityWireCompat'
import { UserTokenClient } from './oauth'
import { HeaderPropagation, HeaderPropagationCollection, HeaderPropagationDefinition } from './headerPropagation'
import { JwtPayload } from 'jsonwebtoken'
import { getTokenServiceEndpoint } from './oauth/customUserTokenAPI'
const logger = debug('agents:cloud-adapter')

/**
 * Adapter for handling agent interactions with various channels through cloud-based services.
 *
 * @remarks
 * CloudAdapter processes incoming HTTP requests from Azure Bot Service channels,
 * authenticates them, and generates outgoing responses. It manages the communication
 * flow between agents and users across different channels, handling activities, attachments,
 * and conversation continuations.
 */
export class CloudAdapter extends BaseAdapter {
  /**
   * Client for connecting to the Azure Bot Service
   */
  connectionManager: MsalConnectionManager

  /**
   * Creates an instance of CloudAdapter.
   * @param authConfig - The authentication configuration for securing communications
   * @param authProvider - No longer used
   */
  constructor (authConfig?: AuthConfiguration, authProvider?: AuthProvider, userTokenClient?: UserTokenClient) {
    super()
    authConfig = getAuthConfigWithDefaults(authConfig)
    this.connectionManager = new MsalConnectionManager(undefined, undefined, authConfig)
  }

  /**
   * Determines whether a connector client is needed based on the delivery mode and service URL of the given activity.
   *
   * @param activity - The activity to evaluate.
   * @returns true if a ConnectorClient is needed, false otherwise.
   *  A connector client is required if the activity's delivery mode is not "ExpectReplies"
   *  and the service URL is not null or empty.
   * @protected
   */
  protected resolveIfConnectorClientIsNeeded (activity: Activity): boolean {
    if (!activity) {
      throw new TypeError('`activity` parameter required')
    }

    switch (activity.deliveryMode) {
      case DeliveryModes.ExpectReplies:
        if (!activity.serviceUrl) {
          logger.debug('DeliveryMode = ExpectReplies, connector client is not needed')
          return false
        }
        break
      default:
        break
    }
    return true
  }

  /**
   * Creates a connector client for a specific service URL and scope.
   *
   * @param serviceUrl - The URL of the service to connect to
   * @param scope - The authentication scope to use
   * @param headers - Optional headers to propagate in the request
   * @returns A promise that resolves to a ConnectorClient instance
   * @protected
   */
  protected async createConnectorClient (
    serviceUrl: string,
    scope: string,
    identity: JwtPayload,
    headers?: HeaderPropagationCollection
  ): Promise<ConnectorClient> {
    // get the correct token provider
    const tokenProvider = this.connectionManager.getTokenProvider(identity, serviceUrl)

    const token = await tokenProvider.getAccessToken(scope)
    return ConnectorClient.createClientWithToken(
      serviceUrl,
      token,
      headers
    )
  }

  protected async createConnectorClientWithIdentity (
    identity: JwtPayload,
    activity: Activity,
    headers?: HeaderPropagationCollection) {
    if (!identity?.aud) {
      // anonymous
      return ConnectorClient.createClientWithToken(
        activity.serviceUrl!,
        null!,
        headers
      )
    }

    let connectorClient
    const tokenProvider = this.connectionManager.getTokenProviderFromActivity(identity, activity)
    if (activity.isAgenticRequest()) {
      logger.debug('Activity is from an agentic source, using special scope', activity.recipient)

      if (activity.recipient?.role === RoleTypes.AgenticIdentity && activity.getAgenticInstanceId()) {
        // get agentic instance token
        const token = await tokenProvider.getAgenticInstanceToken(activity.getAgenticInstanceId() ?? '')
        connectorClient = ConnectorClient.createClientWithToken(
          activity.serviceUrl!,
          token,
          headers
        )
      } else if (activity.recipient?.role === RoleTypes.AgenticUser && activity.getAgenticInstanceId() && activity.getAgenticUser()) {
        const scope = tokenProvider.connectionSettings?.scope ?? ApxProductionScope
        const token = await tokenProvider.getAgenticUserToken(activity.getAgenticInstanceId() ?? '', activity.getAgenticUser() ?? '', [scope])

        connectorClient = ConnectorClient.createClientWithToken(
          activity.serviceUrl!,
          token,
          headers
        )
      } else {
        throw new Error('Could not create connector client for agentic user')
      }
    } else {
      // ABS tokens will not have an azp/appid so use the botframework scope.
      // Otherwise use the appId.  This will happen when communicating back to another agent.
      const scope = identity.azp ?? identity.appid ?? 'https://api.botframework.com'
      const token = await tokenProvider.getAccessToken(scope)
      connectorClient = ConnectorClient.createClientWithToken(
        activity.serviceUrl!,
        token,
        headers
      )
    }

    return connectorClient
  }

  static createIdentity (appId: string) : JwtPayload {
    return {
      aud: appId
    } as JwtPayload
  }

  /**
   * Sets the connector client on the turn context.
   *
   * @param context - The current turn context
   * @protected
   */
  protected setConnectorClient (
    context: TurnContext,
    connectorClient?: ConnectorClient
  ) {
    context.turnState.set(this.ConnectorClientKey, connectorClient)
  }

  /**
   * Creates a user token client for a specific service URL and scope.
   *
   * @param serviceUrl - The URL of the service to connect to
   * @param scope - The authentication scope to use
   * @param headers - Optional headers to propagate in the request
   * @returns A promise that resolves to a ConnectorClient instance
   * @protected
   */
  protected async createUserTokenClient (
    identity: JwtPayload,
    tokenServiceEndpoint: string = getTokenServiceEndpoint(),
    scope: string = 'https://api.botframework.com',
    audience: string = 'https://api.botframework.com',
    headers?: HeaderPropagationCollection
  ): Promise<UserTokenClient> {
    if (!identity?.aud) {
      // anonymous
      return UserTokenClient.createClientWithScope(
        tokenServiceEndpoint,
        null!,
        scope,
        headers
      )
    }

    // get the correct token provider
    const tokenProvider = this.connectionManager.getTokenProvider(identity, tokenServiceEndpoint)

    return UserTokenClient.createClientWithScope(
      tokenServiceEndpoint,
      tokenProvider,
      scope,
      headers
    )
  }

  /**
   * Sets the user token client on the turn context.
   *
   * @param context - The current turn context
   * @protected
   */
  protected setUserTokenClient (
    context: TurnContext,
    userTokenClient?: UserTokenClient
  ) {
    context.turnState.set(this.UserTokenClientKey, userTokenClient)
  }

  /**
<<<<<<< HEAD
   * Creates a TurnContext for the given activity.
=======
   * @deprecated This function will not be supported in future versions.  Create TurnContext directly.
   * Creates a TurnContext for the given activity and logic.
>>>>>>> f1e0ca4b
   * @param activity - The activity to process.
   * @returns The created TurnContext.
   */
<<<<<<< HEAD
  private createTurnContext (activity: Activity): TurnContext {
    return new TurnContext(this, activity)
  }

  private async createTurnContextWithScope (activity: Activity, scope: string): Promise<TurnContext> {
    this.connectorClient = await ConnectorClient.createClientWithAuth(activity.serviceUrl!, this.authConfig!, this.authProvider, scope)
    return new TurnContext(this, activity)
=======
  createTurnContext (activity: Activity, logic: AgentHandler, identity?: JwtPayload): TurnContext {
    return new TurnContext(this, activity, identity)
>>>>>>> f1e0ca4b
  }

  /**
   * Sends multiple activities to the conversation.
   * @param context - The TurnContext for the current turn.
   * @param activities - The activities to send.
   * @returns A promise representing the array of ResourceResponses for the sent activities.
   */
  async sendActivities (context: TurnContext, activities: Activity[]): Promise<ResourceResponse[]> {
    if (!context) {
      throw new TypeError('`context` parameter required')
    }

    if (!activities) {
      throw new TypeError('`activities` parameter required')
    }

    if (activities.length === 0) {
      throw new Error('Expecting one or more activities, but the array was empty.')
    }

    const responses: ResourceResponse[] = []
    for (const activity of activities) {
      delete activity.id
      let response: ResourceResponse = { id: '' }

      if (activity.type === ActivityTypes.InvokeResponse) {
        context.turnState.set(INVOKE_RESPONSE_KEY, activity)
      } else if (activity.type === ActivityTypes.Trace && activity.channelId !== Channels.Emulator) {
        // no-op
      } else {
        if (!activity.serviceUrl || (activity.conversation == null) || !activity.conversation.id) {
          throw new Error('Invalid activity object')
        }

        if (activity.replyToId) {
          response = await context.turnState.get(this.ConnectorClientKey).replyToActivity(activity.conversation.id, activity.replyToId, activity)
        } else {
          response = await context.turnState.get(this.ConnectorClientKey).sendToConversation(activity.conversation.id, activity)
        }
      }

      if (!response) {
        response = { id: activity.id ?? '' }
      }

      responses.push(response)
    }

    return responses
  }

  /**
   * Processes an incoming request and sends the response.
   * @param request - The incoming request.
   * @param res - The response to send.
   * @param logic - The logic to execute.
   * @param headerPropagation - Optional function to handle header propagation.
   */
  public async process (
    request: Request,
    res: Response,
    logic: (context: TurnContext) => Promise<void>,
    headerPropagation?: HeaderPropagationDefinition): Promise<void> {
    const headers = new HeaderPropagation(request.headers)
    if (headerPropagation && typeof headerPropagation === 'function') {
      headerPropagation(headers)
      logger.debug('Headers to propagate: ', headers)
    }

    const end = (status: StatusCodes, body?: unknown, isInvokeResponseOrExpectReplies: boolean = false) => {
      res.status(status)
      if (isInvokeResponseOrExpectReplies) {
        res.setHeader('content-type', 'application/json')
      }
      if (body) {
        res.send(body)
      }
      res.end()
    }
    if (!request.body) {
      throw new TypeError('`request.body` parameter required, make sure express.json() is used as middleware')
    }
    const incoming = normalizeIncomingActivity(request.body!)
    const activity = Activity.fromObject(incoming)
    logger.info(`--> Processing incoming activity, type:${activity.type} channel:${activity.channelId}`)

    if (!this.isValidChannelActivity(activity)) {
      return end(StatusCodes.BAD_REQUEST)
    }

    logger.debug('Received activity: ', activity)
<<<<<<< HEAD
    const context = this.createTurnContext(activity)
    const scope = request.user?.azp ?? request.user?.appid ?? 'https://api.botframework.com'
=======
>>>>>>> f1e0ca4b

    const context = new TurnContext(this, activity, request.user!)
    // if Delivery Mode == ExpectReplies, we don't need a connector client.
    if (this.resolveIfConnectorClientIsNeeded(activity)) {
      const connectorClient = await this.createConnectorClientWithIdentity(request.user!, activity, headers)
      this.setConnectorClient(context, connectorClient)
    }

    if (!activity.isAgenticRequest()) {
      const userTokenClient = await this.createUserTokenClient(request.user!)
      this.setUserTokenClient(context, userTokenClient)
    }

    if (
      activity?.type === ActivityTypes.InvokeResponse ||
      activity?.type === ActivityTypes.Invoke ||
      activity?.deliveryMode === DeliveryModes.ExpectReplies
    ) {
      await this.runMiddleware(context, logic)
      const invokeResponse = this.processTurnResults(context)
      logger.debug('Activity Response (invoke/expect replies): ', invokeResponse)
      return end(invokeResponse?.status ?? StatusCodes.OK, JSON.stringify(invokeResponse?.body), true)
    }

    await this.runMiddleware(context, logic)
    const invokeResponse = this.processTurnResults(context)
    return end(invokeResponse?.status ?? StatusCodes.OK, invokeResponse?.body)
  }

  private isValidChannelActivity (activity: Activity): Boolean {
    if (activity == null) {
      logger.warn('BadRequest: Missing activity')
      return false
    }

    if (activity.type == null || activity.type === '') {
      logger.warn('BadRequest: Missing activity type')
      return false
    }

    if (activity.conversation?.id == null || activity.conversation?.id === '') {
      logger.warn('BadRequest: Missing conversation.Id')
      return false
    }

    return true
  }

  /**
   * Updates an activity.
   * @param context - The TurnContext for the current turn.
   * @param activity - The activity to update.
   * @returns A promise representing the ResourceResponse for the updated activity.
   */
  async updateActivity (context: TurnContext, activity: Activity): Promise<ResourceResponse | void> {
    if (!context) {
      throw new TypeError('`context` parameter required')
    }

    if (!activity) {
      throw new TypeError('`activity` parameter required')
    }

    if (!activity.serviceUrl || (activity.conversation == null) || !activity.conversation.id || !activity.id) {
      throw new Error('Invalid activity object')
    }

    const response = await context.turnState.get(this.ConnectorClientKey).updateActivity(
      activity.conversation.id,
      activity.id,
      activity
    )

    return response.id ? { id: response.id } : undefined
  }

  /**
   * Deletes an activity.
   * @param context - The TurnContext for the current turn.
   * @param reference - The conversation reference of the activity to delete.
   * @returns A promise representing the completion of the delete operation.
   */
  async deleteActivity (context: TurnContext, reference: Partial<ConversationReference>): Promise<void> {
    if (!context) {
      throw new TypeError('`context` parameter required')
    }

    if (!reference || !reference.serviceUrl || (reference.conversation == null) || !reference.conversation.id || !reference.activityId) {
      throw new Error('Invalid conversation reference object')
    }

    await context.turnState.get(this.ConnectorClientKey).deleteActivity(reference.conversation.id, reference.activityId)
  }

  /**
   * Continues a conversation.
   * @param reference - The conversation reference to continue.
   * @param logic - The logic to execute.
   * @returns A promise representing the completion of the continue operation.
   */
  async continueConversation (
    botAppIdOrIdentity: string | JwtPayload,
    reference: ConversationReference,
    logic: (revocableContext: TurnContext) => Promise<void>,
    isResponse: Boolean = false): Promise<void> {
    if (!reference || !reference.serviceUrl || (reference.conversation == null) || !reference.conversation.id) {
      throw new Error('continueConversation: Invalid conversation reference object')
    }

<<<<<<< HEAD
    let context
    if (isResponse) {
      context = await this.createTurnContextWithScope(Activity.getContinuationActivity(reference), 'https://api.botframework.com')
    } else {
      context = this.createTurnContext(Activity.getContinuationActivity(reference))
=======
    if (!botAppIdOrIdentity) {
      throw new TypeError('continueConversation: botAppIdOrIdentity is required')
    }
    const botAppId = typeof botAppIdOrIdentity === 'string' ? botAppIdOrIdentity : botAppIdOrIdentity.aud as string

    // Only having the botId will only work against ABS or Agentic.  Proactive to other agents will
    // not work with just botId.  Use a JwtPayload with property aud (which is botId) and appid populated.
    const identity =
        typeof botAppIdOrIdentity !== 'string'
          ? botAppIdOrIdentity
          : CloudAdapter.createIdentity(botAppId)

    const context = new TurnContext(this, Activity.getContinuationActivity(reference), identity)
    const connectorClient = await this.createConnectorClientWithIdentity(identity, context.activity)
    this.setConnectorClient(context, connectorClient)

    if (!context.activity.isAgenticRequest()) {
      const userTokenClient = await this.createUserTokenClient(identity)
      this.setUserTokenClient(context, userTokenClient)
>>>>>>> f1e0ca4b
    }

    await this.runMiddleware(context, logic)
  }

  /**
  * Processes the turn results and returns an InvokeResponse if applicable.
  * @param context - The TurnContext for the current turn.
  * @returns The InvokeResponse if applicable, otherwise undefined.
  */
  protected processTurnResults (context: TurnContext): InvokeResponse | undefined {
    logger.info('<--Sending back turn results')
    // Handle ExpectedReplies scenarios where all activities have been buffered and sent back at once in an invoke response.
    if (context.activity.deliveryMode === DeliveryModes.ExpectReplies) {
      return {
        status: StatusCodes.OK,
        body: {
          activities: context.bufferedReplyActivities
        }
      }
    }

    // Handle Invoke scenarios where the agent will return a specific body and return code.
    if (context.activity.type === ActivityTypes.Invoke) {
      const activityInvokeResponse = context.turnState.get<Activity>(INVOKE_RESPONSE_KEY)
      if (!activityInvokeResponse) {
        return { status: StatusCodes.NOT_IMPLEMENTED }
      }

      return activityInvokeResponse.value as InvokeResponse
    }

    // No body to return.
    return undefined
  }

  /**
   * Creates an activity to represent the result of creating a conversation.
   * @param createdConversationId - The ID of the created conversation.
   * @param channelId - The channel ID.
   * @param serviceUrl - The service URL.
   * @param conversationParameters - The conversation parameters.
   * @returns The created activity.
   */
  protected createCreateActivity (
    createdConversationId: string | undefined,
    channelId: string,
    serviceUrl: string,
    conversationParameters: ConversationParameters
  ): Activity {
    // Create a conversation update activity to represent the result.
    const activity = new Activity(ActivityTypes.Event)

    activity.name = ActivityEventNames.CreateConversation
    activity.channelId = channelId
    activity.serviceUrl = serviceUrl
    activity.id = createdConversationId ?? uuid.v4()
    activity.conversation = {
      conversationType: undefined,
      id: createdConversationId!,
      isGroup: conversationParameters.isGroup,
      name: undefined,
      tenantId: conversationParameters.tenantId,
    }
    activity.channelData = conversationParameters.channelData
    activity.recipient = conversationParameters.agent

    return activity
  }

  /**
   * Creates a conversation.
   * @param agentAppId - The agent application ID.
   * @param channelId - The channel ID.
   * @param serviceUrl - The service URL.
   * @param audience - The audience.
   * @param conversationParameters - The conversation parameters.
   * @param logic - The logic to execute.
   * @returns A promise representing the completion of the create operation.
   */
  async createConversationAsync (
    agentAppId: string,
    channelId: string,
    serviceUrl: string,
    audience: string,
    conversationParameters: ConversationParameters,
    logic: (context: TurnContext) => Promise<void>
  ): Promise<void> {
    if (typeof serviceUrl !== 'string' || !serviceUrl) {
      throw new TypeError('`serviceUrl` must be a non-empty string')
    }
    if (!conversationParameters) throw new TypeError('`conversationParameters` must be defined')
    if (!logic) throw new TypeError('`logic` must be defined')

    const identity = CloudAdapter.createIdentity(audience)
    const restClient = await this.createConnectorClient(serviceUrl, audience, identity)
    const userTokenClient = await this.createUserTokenClient(identity)
    const createConversationResult = await restClient.createConversation(conversationParameters)
    const createActivity = this.createCreateActivity(
      createConversationResult.id,
      channelId,
      serviceUrl,
      conversationParameters
    )
    const context = new TurnContext(this, createActivity, CloudAdapter.createIdentity(agentAppId))
    this.setConnectorClient(context, restClient)
    this.setUserTokenClient(context, userTokenClient)
    await this.runMiddleware(context, logic)
  }

  /**
   * @deprecated This function will not be supported in future versions.  Use TurnContext.turnState.get<ConnectorClient>(CloudAdapter.ConnectorClientKey).
   * Uploads an attachment.
   * @param conversationId - The conversation ID.
   * @param attachmentData - The attachment data.
   * @returns A promise representing the ResourceResponse for the uploaded attachment.
   */
  async uploadAttachment (context: TurnContext, conversationId: string, attachmentData: AttachmentData): Promise<ResourceResponse> {
    if (context === undefined) {
      throw new Error('context is required')
    }

    if (conversationId === undefined) {
      throw new Error('conversationId is required')
    }

    if (attachmentData === undefined) {
      throw new Error('attachmentData is required')
    }

    return await context.turnState.get<ConnectorClient>(this.ConnectorClientKey).uploadAttachment(conversationId, attachmentData)
  }

  /**
   * @deprecated This function will not be supported in future versions.  Use TurnContext.turnState.get<ConnectorClient>(CloudAdapter.ConnectorClientKey).
   * Gets attachment information.
   * @param attachmentId - The attachment ID.
   * @returns A promise representing the AttachmentInfo for the requested attachment.
   */
  async getAttachmentInfo (context: TurnContext, attachmentId: string): Promise<AttachmentInfo> {
    if (context === undefined) {
      throw new Error('context is required')
    }

    if (attachmentId === undefined) {
      throw new Error('attachmentId is required')
    }

    return await context.turnState.get<ConnectorClient>(this.ConnectorClientKey).getAttachmentInfo(attachmentId)
  }

  /**
   * @deprecated This function will not be supported in future versions.  Use TurnContext.turnState.get<ConnectorClient>(CloudAdapter.ConnectorClientKey).
   * Gets an attachment.
   * @param attachmentId - The attachment ID.
   * @param viewId - The view ID.
   * @returns A promise representing the NodeJS.ReadableStream for the requested attachment.
   */
  async getAttachment (context: TurnContext, attachmentId: string, viewId: string): Promise<NodeJS.ReadableStream> {
    if (context === undefined) {
      throw new Error('context is required')
    }

    if (attachmentId === undefined) {
      throw new Error('attachmentId is required')
    }

    if (viewId === undefined) {
      throw new Error('viewId is required')
    }

    return await context.turnState.get<ConnectorClient>(this.ConnectorClientKey).getAttachment(attachmentId, viewId)
  }
}<|MERGE_RESOLUTION|>--- conflicted
+++ resolved
@@ -230,27 +230,14 @@
   }
 
   /**
-<<<<<<< HEAD
-   * Creates a TurnContext for the given activity.
-=======
    * @deprecated This function will not be supported in future versions.  Create TurnContext directly.
    * Creates a TurnContext for the given activity and logic.
->>>>>>> f1e0ca4b
    * @param activity - The activity to process.
+   * @param logic - The logic to execute.
    * @returns The created TurnContext.
    */
-<<<<<<< HEAD
-  private createTurnContext (activity: Activity): TurnContext {
-    return new TurnContext(this, activity)
-  }
-
-  private async createTurnContextWithScope (activity: Activity, scope: string): Promise<TurnContext> {
-    this.connectorClient = await ConnectorClient.createClientWithAuth(activity.serviceUrl!, this.authConfig!, this.authProvider, scope)
-    return new TurnContext(this, activity)
-=======
   createTurnContext (activity: Activity, logic: AgentHandler, identity?: JwtPayload): TurnContext {
     return new TurnContext(this, activity, identity)
->>>>>>> f1e0ca4b
   }
 
   /**
@@ -343,11 +330,6 @@
     }
 
     logger.debug('Received activity: ', activity)
-<<<<<<< HEAD
-    const context = this.createTurnContext(activity)
-    const scope = request.user?.azp ?? request.user?.appid ?? 'https://api.botframework.com'
-=======
->>>>>>> f1e0ca4b
 
     const context = new TurnContext(this, activity, request.user!)
     // if Delivery Mode == ExpectReplies, we don't need a connector client.
@@ -457,13 +439,6 @@
       throw new Error('continueConversation: Invalid conversation reference object')
     }
 
-<<<<<<< HEAD
-    let context
-    if (isResponse) {
-      context = await this.createTurnContextWithScope(Activity.getContinuationActivity(reference), 'https://api.botframework.com')
-    } else {
-      context = this.createTurnContext(Activity.getContinuationActivity(reference))
-=======
     if (!botAppIdOrIdentity) {
       throw new TypeError('continueConversation: botAppIdOrIdentity is required')
     }
@@ -483,7 +458,6 @@
     if (!context.activity.isAgenticRequest()) {
       const userTokenClient = await this.createUserTokenClient(identity)
       this.setUserTokenClient(context, userTokenClient)
->>>>>>> f1e0ca4b
     }
 
     await this.runMiddleware(context, logic)
