/**
 * Copyright (c) Microsoft Corporation. All rights reserved.
 * Licensed under the MIT License.
 */

import { ConfidentialClientApplication, LogLevel, ManagedIdentityApplication, NodeSystemOptions } from '@azure/msal-node'
import axios from 'axios'
import { AuthConfiguration } from './authConfiguration'
import { AuthProvider } from './authProvider'
import { debug } from '@microsoft/agents-activity/logger'
import { v4 } from 'uuid'
import { MemoryCache } from './MemoryCache'

import fs from 'fs'
import crypto from 'crypto'

const audience = 'api://AzureADTokenExchange'
const logger = debug('agents:msal')

/**
 * Provides tokens using MSAL.
 */
export class MsalTokenProvider implements AuthProvider {
<<<<<<< HEAD
  private _agenticTokenCache: MemoryCache<string>
=======
  private readonly _agenticTokenCache: MemoryCache<string>
>>>>>>> 2d5ef292
  public readonly connectionSettings?: AuthConfiguration

  constructor (connectionSettings?: AuthConfiguration) {
    this._agenticTokenCache = new MemoryCache<string>()
    this.connectionSettings = connectionSettings
  }

  /**
<<<<<<< HEAD
   * Gets an access token using the auth configuration from the MsalTokenProvider instance.
=======
   * Gets an access token using the auth configuration from the MsalTokenProvider instance and the provided scope.
>>>>>>> 2d5ef292
   * @param scope The scope for the token.
   * @returns A promise that resolves to the access token.
   */
  public async getAccessToken (scope: string): Promise<string>
  /**
   * Gets an access token.
   * @param authConfig The authentication configuration.
   * @param scope The scope for the token.
   * @returns A promise that resolves to the access token.
   */
  public async getAccessToken (authConfig: AuthConfiguration, scope: string): Promise<string>

  public async getAccessToken (authConfigOrScope: AuthConfiguration | string, scope?: string): Promise<string> {
    let authConfig: AuthConfiguration
    let actualScope: string

    if (typeof authConfigOrScope === 'string') {
    // Called as getAccessToken(scope)
      if (!this.connectionSettings) {
        throw new Error('Connection settings must be provided to constructor when calling getAccessToken(scope)')
      }
      authConfig = this.connectionSettings
      actualScope = authConfigOrScope
    } else {
    // Called as getAccessToken(authConfig, scope)
      authConfig = authConfigOrScope
      actualScope = scope as string
    }

    if (!authConfig.clientId && process.env.NODE_ENV !== 'production') {
      return ''
    }
    let token
    if (authConfig.FICClientId !== undefined) {
      token = await this.acquireAccessTokenViaFIC(authConfig, actualScope)
    } else if (authConfig.clientSecret !== undefined) {
      token = await this.acquireAccessTokenViaSecret(authConfig, actualScope)
    } else if (authConfig.certPemFile !== undefined &&
      authConfig.certKeyFile !== undefined) {
      token = await this.acquireTokenWithCertificate(authConfig, actualScope)
    } else if (authConfig.clientSecret === undefined &&
      authConfig.certPemFile === undefined &&
      authConfig.certKeyFile === undefined) {
      token = await this.acquireTokenWithUserAssignedIdentity(authConfig, actualScope)
    } else {
      throw new Error('Invalid authConfig. ')
    }
    if (token === undefined) {
      throw new Error('Failed to acquire token')
    }

    return token
  }

  public async acquireTokenOnBehalfOf (scopes: string[], oboAssertion: string): Promise<string>
  public async acquireTokenOnBehalfOf (authConfig: AuthConfiguration, scopes: string[], oboAssertion: string): Promise<string>

  public async acquireTokenOnBehalfOf (
    authConfigOrScopes: AuthConfiguration | string[],
    scopesOrOboAssertion?: string[] | string,
    oboAssertion?: string
  ): Promise<string> {
    let authConfig: AuthConfiguration
    let actualScopes: string[]
    let actualOboAssertion: string

    if (Array.isArray(authConfigOrScopes)) {
    // Called as acquireTokenOnBehalfOf(scopes, oboAssertion)
      if (!this.connectionSettings) {
        throw new Error('Connection settings must be provided to constructor when calling acquireTokenOnBehalfOf(scopes, oboAssertion)')
      }
      authConfig = this.connectionSettings
      actualScopes = authConfigOrScopes
      actualOboAssertion = scopesOrOboAssertion as string
    } else {
    // Called as acquireTokenOnBehalfOf(authConfig, scopes, oboAssertion)
      authConfig = authConfigOrScopes
      actualScopes = scopesOrOboAssertion as string[]
      actualOboAssertion = oboAssertion!
    }

    const cca = new ConfidentialClientApplication({
      auth: {
        clientId: authConfig.clientId as string,
        authority: `${authConfig.authority}/${authConfig.tenantId || 'botframework.com'}`,
        clientSecret: authConfig.clientSecret
      },
      system: this.sysOptions
    })
    const token = await cca.acquireTokenOnBehalfOf({
      oboAssertion: actualOboAssertion,
      scopes: actualScopes
    })
    return token?.accessToken as string
  }

  public async getAgenticInstanceToken (agentAppInstanceId: string): Promise<string> {
    logger.debug('Getting agentic instance token')
    if (!this.connectionSettings) {
      throw new Error('Connection settings must be provided when calling getAgenticInstanceToken')
    }
    const appToken = await this.getAgenticApplicationToken(agentAppInstanceId)
    const cca = new ConfidentialClientApplication({
      auth: {
        clientId: agentAppInstanceId,
        clientAssertion: appToken,
        authority: `${this.connectionSettings.authority}/${this.connectionSettings.tenantId || 'botframework.com'}`,
      },
      system: this.sysOptions
    })

    const token = await cca.acquireTokenByClientCredential({
      scopes: ['api://AzureAdTokenExchange/.default'],
      correlationId: v4()
    })

    if (!token?.accessToken) {
      throw new Error(`Failed to acquire instance token for agent instance: ${agentAppInstanceId}`)
    }

    return token.accessToken
  }

  /**
   * Does a direct HTTP call to acquire a token for agentic scenarios - do not use this directly!
   * This method will be removed once MSAL is updated with the necessary features.
   * (This is required in order to pass additional parameters into the auth call)
   * @param clientId
   * @param clientAssertion
   * @param scopes
   * @param tokenBodyParameters
   * @returns
   */
  private async acquireTokenByForAgenticScenarios (clientId: string, clientAssertion: string | undefined, scopes: string[], tokenBodyParameters: { [key: string]: any }): Promise<string | null> {
    if (!this.connectionSettings) {
      throw new Error('Connection settings must be provided when calling getAgenticInstanceToken')
    }

    // Check cache first
    const cacheKey = `${clientId}/${Object.keys(tokenBodyParameters).map(key => key !== 'user_federated_identity_credential' ? `${key}=${tokenBodyParameters[key]}` : '').join('&')}/${scopes.join(';')}`
    if (this._agenticTokenCache.get(cacheKey)) {
      return this._agenticTokenCache.get(cacheKey) as string
    }

    const url = `${this.connectionSettings.authority}/${this.connectionSettings.tenantId || 'botframework.com'}/oauth2/v2.0/token`

    const data: { [key: string]: any } = {
      client_id: clientId,
      scope: scopes.join(' '),
      ...tokenBodyParameters
    }

    if (clientAssertion) {
      data.client_assertion_type = 'urn:ietf:params:oauth:client-assertion-type:jwt-bearer'
      data.client_assertion = clientAssertion
    } else {
      data.client_secret = this.connectionSettings.clientSecret
    }

    const token = await axios.post(
      url,
      data,
      {
        headers: {
          'Content-Type': 'application/x-www-form-urlencoded;charset=utf-8'
        }
      }
    ).catch((error) => {
<<<<<<< HEAD
      logger.error('Error acquiring token: ', error.toJSON());
      throw error;
    });
=======
      logger.error('Error acquiring token: ', error.toJSON())
      throw error
    })
>>>>>>> 2d5ef292

    // capture token, expire local cache 5 minutes early
    this._agenticTokenCache.set(cacheKey, token.data.access_token, token.data.expires_in - 300)
    return token.data.access_token
  }

  public async getAgenticUserToken (agentAppInstanceId: string, upn: string, scopes: string[]): Promise<string> {
<<<<<<< HEAD
    logger.debug('Getting agentic user token');
=======
    logger.debug('Getting agentic user token')
>>>>>>> 2d5ef292
    const agentToken = await this.getAgenticApplicationToken(agentAppInstanceId)
    const instanceToken = await this.getAgenticInstanceToken(agentAppInstanceId)

    const token = await this.acquireTokenByForAgenticScenarios(agentAppInstanceId, agentToken, scopes, {
      username: upn,
      user_federated_identity_credential: instanceToken,
      grant_type: 'user_fic',
    })

    if (!token) {
      throw new Error(`Failed to acquire instance token for user token: ${agentAppInstanceId}`)
    }

    return token
  }

  public async getAgenticApplicationToken (agentAppInstanceId: string): Promise<string> {
    if (!this.connectionSettings?.clientId) {
      throw new Error('Connection settings must be provided when calling getAgenticApplicationToken')
    }
<<<<<<< HEAD
    logger.debug('Getting agentic application token');
=======
    logger.debug('Getting agentic application token')
>>>>>>> 2d5ef292
    const token = await this.acquireTokenByForAgenticScenarios(this.connectionSettings.clientId, undefined, ['api://AzureAdTokenExchange/.default'], {
      grant_type: 'client_credentials',
      fmi_path: agentAppInstanceId,
    })

    if (!token) {
      throw new Error(`Failed to acquire token for agent instance: ${agentAppInstanceId}`)
    }

    return token
  }

  private readonly sysOptions: NodeSystemOptions = {
    loggerOptions: {
      logLevel: LogLevel.Trace,
      loggerCallback: (level, message, containsPii) => {
        if (containsPii) {
          return
        }
        switch (level) {
          case LogLevel.Error:
            logger.error(message)
            return
          case LogLevel.Info:
            logger.debug(message)
            return
          case LogLevel.Warning:
            if (!message.includes('Warning - No client info in response')) {
              logger.warn(message)
            }
            return
          case LogLevel.Verbose:
            logger.debug(message)
        }
      },
      piiLoggingEnabled: false
    }
  }

  /**
   * Acquires a token using a user-assigned identity.
   * @param authConfig The authentication configuration.
   * @param scope The scope for the token.
   * @returns A promise that resolves to the access token.
   */
  private async acquireTokenWithUserAssignedIdentity (authConfig: AuthConfiguration, scope: string) {
    const mia = new ManagedIdentityApplication({
      managedIdentityIdParams: {
        userAssignedClientId: authConfig.clientId || ''
      },
      system: this.sysOptions
    })
    const token = await mia.acquireToken({
      resource: scope
    })
    return token?.accessToken
  }

  /**
   * Acquires a token using a certificate.
   * @param authConfig The authentication configuration.
   * @param scope The scope for the token.
   * @returns A promise that resolves to the access token.
   */
  private async acquireTokenWithCertificate (authConfig: AuthConfiguration, scope: string) {
    const privateKeySource = fs.readFileSync(authConfig.certKeyFile as string)

    const privateKeyObject = crypto.createPrivateKey({
      key: privateKeySource,
      format: 'pem'
    })

    const privateKey = privateKeyObject.export({
      format: 'pem',
      type: 'pkcs8'
    })

    const pubKeyObject = new crypto.X509Certificate(fs.readFileSync(authConfig.certPemFile as string))

    const cca = new ConfidentialClientApplication({
      auth: {
        clientId: authConfig.clientId || '',
        authority: `${authConfig.authority}/${authConfig.tenantId || 'botframework.com'}`,
        clientCertificate: {
          privateKey: privateKey as string,
          thumbprint: pubKeyObject.fingerprint.replaceAll(':', ''),
          x5c: Buffer.from(authConfig.certPemFile as string, 'base64').toString()
        }
      },
      system: this.sysOptions
    })
    const token = await cca.acquireTokenByClientCredential({
      scopes: [`${scope}/.default`],
      correlationId: v4()
    })
    return token?.accessToken as string
  }

  /**
   * Acquires a token using a client secret.
   * @param authConfig The authentication configuration.
   * @param scope The scope for the token.
   * @returns A promise that resolves to the access token.
   */
  private async acquireAccessTokenViaSecret (authConfig: AuthConfiguration, scope: string) {
    const cca = new ConfidentialClientApplication({
      auth: {
        clientId: authConfig.clientId as string,
        authority: `${authConfig.authority}/${authConfig.tenantId || 'botframework.com'}`,
        clientSecret: authConfig.clientSecret
      },
      system: this.sysOptions
    })
    const token = await cca.acquireTokenByClientCredential({
      scopes: [`${scope}/.default`],
      correlationId: v4()
    })
    return token?.accessToken as string
  }

  /**
   * Acquires a token using a FIC client assertion.
   * @param authConfig The authentication configuration.
   * @param scope The scope for the token.
   * @returns A promise that resolves to the access token.
   */
  private async acquireAccessTokenViaFIC (authConfig: AuthConfiguration, scope: string) : Promise<string> {
    const scopes = [`${scope}/.default`]
    const clientAssertion = await this.fetchExternalToken(authConfig.FICClientId as string)
    const cca = new ConfidentialClientApplication({
      auth: {
        clientId: authConfig.clientId as string,
        authority: `${authConfig.authority}/${authConfig.tenantId}`,
        clientAssertion
      },
      system: this.sysOptions
    })
    const token = await cca.acquireTokenByClientCredential({ scopes })
    logger.debug('got token using FIC client assertion')
    return token?.accessToken as string
  }

  /**
   * Fetches an external token.
   * @param FICClientId The FIC client ID.
   * @returns A promise that resolves to the external token.
   */
  private async fetchExternalToken (FICClientId: string) : Promise<string> {
    const managedIdentityClientAssertion = new ManagedIdentityApplication({
      managedIdentityIdParams: {
        userAssignedClientId: FICClientId
      },
      system: this.sysOptions
    }
    )
    const response = await managedIdentityClientAssertion.acquireToken({
      resource: audience,
      forceRefresh: true
    })
    logger.debug('got token for FIC')
    return response.accessToken
  }
}<|MERGE_RESOLUTION|>--- conflicted
+++ resolved
@@ -21,11 +21,7 @@
  * Provides tokens using MSAL.
  */
 export class MsalTokenProvider implements AuthProvider {
-<<<<<<< HEAD
-  private _agenticTokenCache: MemoryCache<string>
-=======
   private readonly _agenticTokenCache: MemoryCache<string>
->>>>>>> 2d5ef292
   public readonly connectionSettings?: AuthConfiguration
 
   constructor (connectionSettings?: AuthConfiguration) {
@@ -34,11 +30,7 @@
   }
 
   /**
-<<<<<<< HEAD
-   * Gets an access token using the auth configuration from the MsalTokenProvider instance.
-=======
    * Gets an access token using the auth configuration from the MsalTokenProvider instance and the provided scope.
->>>>>>> 2d5ef292
    * @param scope The scope for the token.
    * @returns A promise that resolves to the access token.
    */
@@ -207,15 +199,9 @@
         }
       }
     ).catch((error) => {
-<<<<<<< HEAD
-      logger.error('Error acquiring token: ', error.toJSON());
-      throw error;
-    });
-=======
       logger.error('Error acquiring token: ', error.toJSON())
       throw error
     })
->>>>>>> 2d5ef292
 
     // capture token, expire local cache 5 minutes early
     this._agenticTokenCache.set(cacheKey, token.data.access_token, token.data.expires_in - 300)
@@ -223,11 +209,7 @@
   }
 
   public async getAgenticUserToken (agentAppInstanceId: string, upn: string, scopes: string[]): Promise<string> {
-<<<<<<< HEAD
-    logger.debug('Getting agentic user token');
-=======
     logger.debug('Getting agentic user token')
->>>>>>> 2d5ef292
     const agentToken = await this.getAgenticApplicationToken(agentAppInstanceId)
     const instanceToken = await this.getAgenticInstanceToken(agentAppInstanceId)
 
@@ -248,11 +230,7 @@
     if (!this.connectionSettings?.clientId) {
       throw new Error('Connection settings must be provided when calling getAgenticApplicationToken')
     }
-<<<<<<< HEAD
-    logger.debug('Getting agentic application token');
-=======
     logger.debug('Getting agentic application token')
->>>>>>> 2d5ef292
     const token = await this.acquireTokenByForAgenticScenarios(this.connectionSettings.clientId, undefined, ['api://AzureAdTokenExchange/.default'], {
       grant_type: 'client_credentials',
       fmi_path: agentAppInstanceId,
