/**
 * Copyright (c) Microsoft Corporation. All rights reserved.
 * Licensed under the MIT License.
 */

import { AgentType } from './agentType'
import { CopilotStudioConnectionSettings } from './copilotStudioConnectionSettings'
import { PowerPlatformCloud } from './powerPlatformCloud'

/**
 * Configuration options for establishing a connection to Copilot Studio.
 */
abstract class ConnectionOptions implements Omit<CopilotStudioConnectionSettings, 'cloud' | 'copilotAgentType'> {
  /** The client ID of the application. */
  public appClientId: string = ''
  /** The tenant ID of the application. */
  public tenantId: string = ''
  /** The environment ID of the application. */
  public environmentId: string = ''
  /** The identifier of the agent. */
  public agentIdentifier: string = ''
  /** The cloud environment of the application. */
  public cloud?: PowerPlatformCloud | keyof typeof PowerPlatformCloud
  /** The custom Power Platform cloud URL, if any. */
  public customPowerPlatformCloud?: string
  /** The type of the Copilot agent. */
  public copilotAgentType?: AgentType | keyof typeof AgentType
  /** The URL to connect directly to Copilot Studio endpoint */
  public directConnectUrl?: string
  /** Flag to use the experimental endpoint if available */
  public useExperimentalEndpoint?: boolean = false
  /** The login authority to use for the connection */
  public authority?: string = ''
}

/**
 * Represents the settings required to establish a connection to Copilot Studio.
 */
export class ConnectionSettings extends ConnectionOptions {
  /** The cloud environment of the application. */
  public cloud?: PowerPlatformCloud
  /** The type of the Copilot agent. */
  public copilotAgentType?: AgentType

  /**
   * Default constructor for the ConnectionSettings class.
   */
  constructor ()

  /**
   * Creates an instance of ConnectionSettings.
   * @param options Represents the settings required to establish a direct connection to the engine.
   */
  constructor (options: ConnectionOptions)

  /**
   * @private
   */
  constructor (options?: ConnectionOptions) {
    super()

    if (!options) {
      return
    }

    const cloud = options.cloud ?? PowerPlatformCloud.Prod
    const copilotAgentType = options.copilotAgentType ?? AgentType.Published

    if (!Object.values(PowerPlatformCloud).includes(cloud as PowerPlatformCloud)) {
      throw new Error(`Invalid PowerPlatformCloud: '${cloud}'. Supported values: ${Object.values(PowerPlatformCloud).join(', ')}`)
    }

    if (!Object.values(AgentType).includes(copilotAgentType as AgentType)) {
      throw new Error(`Invalid AgentType: '${copilotAgentType}'. Supported values: ${Object.values(AgentType).join(', ')}`)
    }

    Object.assign(this, { ...options, cloud, copilotAgentType })
  }
}

/**
 * Loads the connection settings for Copilot Studio from environment variables.
 * @returns The connection settings.
 */
export const loadCopilotStudioConnectionSettingsFromEnv: () => ConnectionSettings = () => {
  return new ConnectionSettings({
    appClientId: process.env.appClientId ?? '',
    tenantId: process.env.tenantId ?? '',
    environmentId: process.env.environmentId ?? '',
    agentIdentifier: process.env.agentIdentifier ?? '',
    cloud: process.env.cloud as PowerPlatformCloud,
    customPowerPlatformCloud: process.env.customPowerPlatformCloud,
    copilotAgentType: process.env.copilotAgentType as AgentType,
    directConnectUrl: process.env.directConnectUrl,
<<<<<<< HEAD
    useExperimentalEndpoint: process.env.useExperimentalEndpoint?.toLocaleLowerCase() === 'true',
    authority: process.env.authorityEndpoint ?? 'https://login.microsoftonline.com'
  } satisfies ConnectionSettings
=======
    useExperimentalEndpoint: process.env.useExperimentalEndpoint?.toLowerCase() === 'true'
  })
>>>>>>> 60369fc6
}<|MERGE_RESOLUTION|>--- conflicted
+++ resolved
@@ -92,12 +92,6 @@
     customPowerPlatformCloud: process.env.customPowerPlatformCloud,
     copilotAgentType: process.env.copilotAgentType as AgentType,
     directConnectUrl: process.env.directConnectUrl,
-<<<<<<< HEAD
-    useExperimentalEndpoint: process.env.useExperimentalEndpoint?.toLocaleLowerCase() === 'true',
+    useExperimentalEndpoint: process.env.useExperimentalEndpoint?.toLowerCase() === 'true',
     authority: process.env.authorityEndpoint ?? 'https://login.microsoftonline.com'
-  } satisfies ConnectionSettings
-=======
-    useExperimentalEndpoint: process.env.useExperimentalEndpoint?.toLowerCase() === 'true'
-  })
->>>>>>> 60369fc6
 }