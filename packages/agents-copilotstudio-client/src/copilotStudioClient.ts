--- conflicted
+++ resolved
@@ -121,10 +121,6 @@
    * @returns A string containing the product information, including version and user agent.
    */
   private static getProductInfo (): string {
-<<<<<<< HEAD
-    const info = typeof window !== 'undefined' && window.navigator ? navigator.userAgent : `nodejs/${process.version} ${os.platform()}-${os.arch()}/${os.release()}`
-    return `CopilotStudioClient.agents-sdk-js/${pjson.version} ${info}`
-=======
     const version = `CopilotStudioClient.agents-sdk-js/${pjson.version}`
 
     if (typeof window !== 'undefined' && window.navigator) {
@@ -132,7 +128,6 @@
     }
 
     return `${version} nodejs/${process.version} ${os.platform()}-${os.arch()}/${os.release()}`
->>>>>>> 7d558ecd
   }
 
   /**
@@ -188,10 +183,6 @@
       headers: {
         Accept: 'text/event-stream',
         'Content-Type': 'application/json',
-<<<<<<< HEAD
-        'User-Agent': CopilotStudioClient.getProductInfo(),
-=======
->>>>>>> 7d558ecd
       },
       data: qbody,
       responseType: 'stream',
