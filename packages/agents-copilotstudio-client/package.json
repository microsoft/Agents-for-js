{
  "name": "@microsoft/agents-copilotstudio-client",
  "version": "0.1.0",
  "homepage": "https://github.com/microsoft/Agents-for-js",
  "repository": {
    "type": "git",
    "url": "git+https://github.com/microsoft/Agents-for-js.git"
  },
  "author": {
    "name": "Microsoft",
    "email": "agentssdk@microsoft.com",
    "url": "https://aka.ms/Agents"
  },
  "description": "Microsoft Copilot Studio Client for JavaScript. Copilot Studio Client.",
  "keywords": [
    "Agents",
    "copilotstudio",
    "powerplatform"
  ],
  "main": "dist/src/index.js",
  "types": "dist/src/index.d.ts",
  "browser": {
    "os": "./src/browser/os.ts",
    "crypto": "./src/browser/crypto.ts"
  },
  "scripts": {
    "build:browser": "esbuild --platform=browser --target=es2019 --format=esm --bundle --sourcemap --minify --outfile=dist/src/browser.mjs src/index.ts"
  },
  "dependencies": {
    "@microsoft/agents-activity": "file:../agents-activity",
    "axios": "^1.9.0",
<<<<<<< HEAD
    "rxjs": "5.5.12",
=======
    "debug": "^4.3.7",
    "rxjs": "7.8.2",
>>>>>>> 6e5d4345
    "uuid": "^11.1.0"
  },
  "license": "MIT",
  "files": [
    "README.md",
    "dist/src",
    "src"
  ],
  "exports": {
    ".": {
      "import": {
        "browser": "./dist/src/browser.mjs",
        "default": "./dist/src/index.js"
      },
      "require": {
        "default": "./dist/src/index.js"
      }
    },
    "./package.json": "./package.json"
  },
  "engines": {
    "node": ">=20.0.0"
  }
}<|MERGE_RESOLUTION|>--- conflicted
+++ resolved
@@ -29,12 +29,7 @@
   "dependencies": {
     "@microsoft/agents-activity": "file:../agents-activity",
     "axios": "^1.9.0",
-<<<<<<< HEAD
-    "rxjs": "5.5.12",
-=======
-    "debug": "^4.3.7",
     "rxjs": "7.8.2",
->>>>>>> 6e5d4345
     "uuid": "^11.1.0"
   },
   "license": "MIT",
