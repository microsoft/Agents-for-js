--- conflicted
+++ resolved
@@ -50,8 +50,4 @@
 export { debug, Logger } from './logger'
 
 export { AgentErrorDefinition, AgentError, ExceptionHelper } from './exceptionHelper'
-<<<<<<< HEAD
-export { Errors } from './errorHelper'
-=======
-export { Errors as ActivityErrors } from './errorHelper'
->>>>>>> bad84407
+export { Errors as ActivityErrors } from './errorHelper'