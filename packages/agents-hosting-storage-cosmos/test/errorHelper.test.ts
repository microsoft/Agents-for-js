--- conflicted
+++ resolved
@@ -8,39 +8,22 @@
     const error = Errors.MissingCosmosDbStorageOptions
 
     assert.strictEqual(error.code, -100000)
-<<<<<<< HEAD
     assert.strictEqual(error.description, 'CosmosDbPartitionedStorageOptions is required. Provide a valid configuration object with cosmosClientOptions, databaseId, and containerId properties when initializing CosmosDbPartitionedStorage.')
-    assert.strictEqual(error.helplink, 'https://aka.ms/M365AgentsErrorCodes/#{errorCode}')
-=======
-    assert.strictEqual(error.description, 'CosmosDbPartitionedStorageOptions is required.')
-    assert.strictEqual(error.helplink, undefined)
->>>>>>> bad84407
   })
 
   it('should have MissingCosmosEndpoint error definition', () => {
     const error = Errors.MissingCosmosEndpoint
 
     assert.strictEqual(error.code, -100001)
-<<<<<<< HEAD
     assert.strictEqual(error.description, 'The endpoint property in cosmosClientOptions is required. Provide your Cosmos DB account endpoint URL (e.g., https://your-account.documents.azure.com:443/).')
-    assert.strictEqual(error.helplink, 'https://aka.ms/M365AgentsErrorCodes/#{errorCode}')
-=======
-    assert.strictEqual(error.description, 'endpoint in cosmosClientOptions is required.')
-    assert.strictEqual(error.helplink, undefined)
->>>>>>> bad84407
   })
 
   it('should have MissingCosmosCredentials error definition', () => {
     const error = Errors.MissingCosmosCredentials
 
     assert.strictEqual(error.code, -100002)
-<<<<<<< HEAD
     assert.strictEqual(error.description, 'Authentication credentials are required in cosmosClientOptions. Provide either a key (connection key) or tokenProvider (for token-based authentication).')
-    assert.strictEqual(error.helplink, 'https://aka.ms/M365AgentsErrorCodes/#{errorCode}')
-=======
-    assert.strictEqual(error.description, 'key or tokenProvider in cosmosClientOptions is required.')
     assert.strictEqual(error.helplink, undefined)
->>>>>>> bad84407
   })
 
   it('should have all error codes in the correct range', () => {
