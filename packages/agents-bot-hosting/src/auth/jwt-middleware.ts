/**
 * Copyright (c) Microsoft Corporation. All rights reserved.
 * Licensed under the MIT License.
 */

import { AuthConfiguration } from './authConfiguration'
import { Response, NextFunction } from 'express'
import { Request } from './request'
import jwksRsa, { JwksClient, SigningKey } from 'jwks-rsa'
import jwt, { JwtHeader, JwtPayload, SignCallback, GetPublicKeyOrSecret } from 'jsonwebtoken'
import { debug } from '../logger'

const logger = debug('agents:jwt-middleware')

/**
 * Verifies the JWT token.
<<<<<<< HEAD
 * @param {string} raw - The raw JWT token.
 * @param {AuthConfiguration} config - The authentication configuration.
 * @returns {Promise<JwtPayload>} - The decoded JWT payload.
=======
 * @param raw The raw JWT token.
 * @param config The authentication configuration.
 * @returns A promise that resolves to the JWT payload.
>>>>>>> 32703202
 */
const verifyToken = async (raw: string, config: AuthConfiguration): Promise<JwtPayload> => {
  const getKey: GetPublicKeyOrSecret = (header: JwtHeader, callback: SignCallback) => {
    const payload = jwt.decode(raw) as JwtPayload

    const jwksUri: string = payload.iss === 'https://api.botframework.com'
      ? 'https://login.botframework.com/v1/.well-known/keys'
      : `https://login.microsoftonline.com/${config.tenantId}/discovery/v2.0/keys`

    logger.info(`fetching keys from ${jwksUri}`)
    const jwksClient: JwksClient = jwksRsa({ jwksUri })

    jwksClient.getSigningKey(header.kid, (err: Error | null, key: SigningKey | undefined): void => {
      if (err != null) {
        logger.error('jwksClient.getSigningKey ', JSON.stringify(err))
        logger.error(JSON.stringify(err))
        callback(err, undefined)
        return
      }
      const signingKey = key?.getPublicKey()
      callback(null, signingKey)
    })
  }

  return await new Promise((resolve, reject) => {
    const verifyOptions: jwt.VerifyOptions = {
      issuer: config.issuers,
      audience: config.clientId,
      ignoreExpiration: true,
      algorithms: ['RS256']
    }

    jwt.verify(raw, getKey, verifyOptions, (err, user) => {
      if (err != null) {
        logger.error('jwt.verify ', JSON.stringify(err))
        reject(err)
        return
      }
      const tokenClaims = user as JwtPayload
      if (tokenClaims.aud !== config.clientId) {
        logger.error(`token audience ${tokenClaims.aud} does not match client id ${config.clientId}`)
        reject(new Error('token audience does not match client id'))
      }
      resolve(tokenClaims)
    })
  })
}

/**
<<<<<<< HEAD
 * Middleware to authorize JWT.
 * @param {AuthConfiguration} authConfig - The authentication configuration.
 * @returns {Function} - The middleware function.
=======
 * Middleware to authorize JWT tokens.
 * @param authConfig The authentication configuration.
 * @returns An Express middleware function.
>>>>>>> 32703202
 */
export const authorizeJWT = (authConfig: AuthConfiguration) => {
  return async function (req: Request, res: Response, next: NextFunction) {
    let failed = false
    logger.info('authorizing jwt')
    const authHeader = req.headers.authorization as string
    if (authHeader) {
      const token: string = authHeader.split(' ')[1] // Extract the token from the Bearer string
      try {
        const user = await verifyToken(token, authConfig)
        logger.debug('token verified for ', user)
        req.user = user
      } catch (err: Error | any) {
        failed = true
        logger.error(err)
        res.status(401).send({ 'jwt-auth-error': err.message })
      }
    } else {
      if (!authConfig.clientId && process.env.NODE_ENV !== 'production') {
        logger.info('using anonymous auth')
        req.user = { name: 'anonymous' }
      } else {
        logger.error('authorization header not found')
        res.status(401).send({ 'jwt-auth-error': 'authorization header not found' })
      }
    }
    if (!failed) {
      next()
    }
  }
}<|MERGE_RESOLUTION|>--- conflicted
+++ resolved
@@ -14,15 +14,9 @@
 
 /**
  * Verifies the JWT token.
-<<<<<<< HEAD
- * @param {string} raw - The raw JWT token.
- * @param {AuthConfiguration} config - The authentication configuration.
- * @returns {Promise<JwtPayload>} - The decoded JWT payload.
-=======
  * @param raw The raw JWT token.
  * @param config The authentication configuration.
  * @returns A promise that resolves to the JWT payload.
->>>>>>> 32703202
  */
 const verifyToken = async (raw: string, config: AuthConfiguration): Promise<JwtPayload> => {
   const getKey: GetPublicKeyOrSecret = (header: JwtHeader, callback: SignCallback) => {
@@ -72,15 +66,9 @@
 }
 
 /**
-<<<<<<< HEAD
- * Middleware to authorize JWT.
- * @param {AuthConfiguration} authConfig - The authentication configuration.
- * @returns {Function} - The middleware function.
-=======
  * Middleware to authorize JWT tokens.
  * @param authConfig The authentication configuration.
  * @returns An Express middleware function.
->>>>>>> 32703202
  */
 export const authorizeJWT = (authConfig: AuthConfiguration) => {
   return async function (req: Request, res: Response, next: NextFunction) {
