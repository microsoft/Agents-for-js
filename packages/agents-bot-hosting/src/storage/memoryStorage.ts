--- conflicted
+++ resolved
@@ -21,7 +21,9 @@
    */
   constructor (private memory: { [k: string]: string } = {}) { }
 
-<<<<<<< HEAD
+  /**
+   * Gets a single instance of the MemoryStorage class.
+   */
   static getSingleInstance (): MemoryStorage {
     if (!MemoryStorage.instance) {
       MemoryStorage.instance = new MemoryStorage()
@@ -29,14 +31,12 @@
     return MemoryStorage.instance
   }
 
-=======
   /**
    * Reads storage items from memory.
    * @param keys The keys of the items to read.
    * @returns A promise that resolves to the read items.
    * @throws Will throw an error if keys are not provided.
    */
->>>>>>> 32703202
   async read (keys: string[]): Promise<StoreItem> {
     if (!keys || keys.length === 0) {
       throw new ReferenceError('Keys are required when reading.')
