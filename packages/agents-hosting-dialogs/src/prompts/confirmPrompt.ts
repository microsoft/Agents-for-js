/**
 * Copyright (c) Microsoft Corporation. All rights reserved.
 * Licensed under the MIT License.
 */
import * as Recognizers from '@microsoft/recognizers-text-choice'
import { TurnContext } from '@microsoft/agents-hosting'
import { Choice, ChoiceFactoryOptions, recognizeChoices } from '../choices'
import { ListStyle, Prompt, PromptOptions, PromptRecognizerResult, PromptValidator } from './prompt'
import { PromptCultureModels } from './promptCultureModels'
import { Activity } from '@microsoft/agents-activity'

// Need ChoiceDefaultsProperty so we can set choiceDefaults dynamically with lambda
export interface ChoiceDefaultsConfirmPrompt {
  [locale: string]: { choices: (string | Choice)[]; options: ChoiceFactoryOptions };
}

/**
 * Prompts a user to confirm something with a "yes" or "no" response.
 *
 * @remarks
 * By default the prompt will return to the calling dialog a `boolean` representing the users
 * selection.
 */
export class ConfirmPrompt extends Prompt<boolean> {
  /**
<<<<<<< HEAD
     * A dictionary of Default Choices based on {@link PromptCultureModels.getSupportedCultures | PromptCultureModels.getSupportedCultures method}.
=======
     * A dictionary of Default Choices based on {@link PromptCultureModels.getSupportedCultures | PromptCultureModels.getSupportedCultures} method.
>>>>>>> 0c9df518
     * Can be replaced by user using the constructor that contains choiceDefaults.
     * This is initially set in the constructor.
     */
  private choiceDefaults: ChoiceDefaultsConfirmPrompt
  /**
     * The prompts default locale that should be recognized.
     */
  defaultLocale: string | undefined

  /**
     * Style of the "yes" and "no" choices rendered to the user when prompting.
     *
     * @remarks
     * Defaults to {@link ListStyle.auto}.
     */
  style: ListStyle

  /**
     * Additional options passed to the {@link ChoiceFactory } and used to tweak the style of choices
     * rendered to the user.
     */
  choiceOptions: ChoiceFactoryOptions | undefined

  /**
     * Custom list of choices to send for the prompt.
     */
  confirmChoices: (string | Choice)[] | undefined

  /**
     * Creates a new ConfirmPrompt instance.
     *
     * @param dialogId Unique ID of the dialog within its parent {@link DialogSet} or {@link ComponentDialog}.
     * @param validator (Optional) validator that will be called each time the user responds to the prompt.
     * @param defaultLocale (Optional) locale to use if {@link TurnContext.activity.locale} is not specified. Defaults to a value of `en-us`.
<<<<<<< HEAD
     * @param choiceDefaults (Optional) Overrides the dictionary of Default Choices on {@link PromptCultureModels.getSupportedCultures |PromptCultureModels.getSupportedCultures method }.
=======
     * @param choiceDefaults (Optional) Overrides the dictionary of Default Choices on {@link PromptCultureModels.getSupportedCultures | PromptCultureModels.getSupportedCultures} method.
>>>>>>> 0c9df518
     */
  constructor (
    dialogId: string,
    validator?: PromptValidator<boolean>,
    defaultLocale?: string,
    choiceDefaults?: ChoiceDefaultsConfirmPrompt
  ) {
    super(dialogId, validator)
    this.style = ListStyle.auto
    this.defaultLocale = defaultLocale

    if (choiceDefaults === undefined) {
      const supported: ChoiceDefaultsConfirmPrompt = {}
      PromptCultureModels.getSupportedCultures().forEach((culture): void => {
        supported[culture.locale] = {
          choices: [culture.yesInLanguage, culture.noInLanguage],
          options: {
            inlineSeparator: culture.separator,
            inlineOr: culture.inlineOr,
            inlineOrMore: culture.inlineOrMore,
            includeNumbers: true,
          },
        }
      })
      this.choiceDefaults = supported
    } else {
      this.choiceDefaults = choiceDefaults
    }
  }

  /**
     * Prompts the user for input.
     *
     * @param context TurnContext, context for the current
     * turn of conversation with the user.
     * @param state Contains state for the current instance of the prompt on the dialog stack.
     * @param options A PromptOptions object constructed
     * from the options initially provided in the call to Prompt.
     * @param isRetry `true` if this is the first time this prompt dialog instance
     * on the stack is prompting the user for input; otherwise, false.
     * @returns A `Promise` representing the asynchronous operation.
     */
  protected async onPrompt (
    context: TurnContext,
    state: any,
    options: PromptOptions,
    isRetry: boolean
  ): Promise<void> {
    // Format prompt to send
    let prompt: Activity
    const channelId = context.activity.channelId
    const culture = this.determineCulture(context.activity)
    const choiceOptions = this.choiceOptions || this.choiceDefaults[culture].options
    const choices = this.confirmChoices || this.choiceDefaults[culture].choices
    if (isRetry && options.retryPrompt) {
      prompt = this.appendChoices(options.retryPrompt, channelId, choices, this.style, choiceOptions)
    } else {
      prompt = this.appendChoices(options.prompt, channelId, choices, this.style, choiceOptions)
    }

    // Send prompt
    await context.sendActivity(prompt)
  }

  /**
     * Attempts to recognize the user's input.
     *
     * @param context TurnContext, context for the current
     * turn of conversation with the user.
     * @param _state Contains state for the current instance of the prompt on the dialog stack.
     * @param _options A PromptOptions object constructed
     * from the options initially provided in the call to Prompt.
     * @returns A `Promise` representing the asynchronous operation.
     */
  protected async onRecognize (
    context: TurnContext,
    _state,
    _options: PromptOptions
  ): Promise<PromptRecognizerResult<boolean>> {
    const result: PromptRecognizerResult<boolean> = { succeeded: false }
    const activity = context.activity
    const utterance = activity.text
    if (!utterance) {
      return result
    }
    const culture = this.determineCulture(context.activity)
    const results = Recognizers.recognizeBoolean(utterance, _options.recognizeLanguage ?? culture)
    if (results.length > 0 && results[0].resolution) {
      result.succeeded = true
      result.value = results[0].resolution.value
    } else {
      // If the prompt text was sent to the user with numbers, the prompt should recognize number choices.
      const choiceOptions = this.choiceOptions || this.choiceDefaults[culture].options

      if (typeof choiceOptions.includeNumbers !== 'boolean' || choiceOptions.includeNumbers) {
        const confirmChoices = this.confirmChoices || this.choiceDefaults[culture].choices
        const choices = [confirmChoices[0], confirmChoices[1]]
        const secondOrMoreAttemptResults = recognizeChoices(utterance, choices)
        if (secondOrMoreAttemptResults.length > 0) {
          result.succeeded = true
          result.value = secondOrMoreAttemptResults[0].resolution.index === 0
        }
      }
    }

    return result
  }

  /**
     * @private
     */
  private determineCulture (activity: Activity): string {
    let culture = PromptCultureModels.mapToNearestLanguage(
      activity.locale || this.defaultLocale || PromptCultureModels.English.locale
    )
    if (!(culture && this.choiceDefaults[culture])) {
      culture = PromptCultureModels.English.locale
    }

    return culture
  }
}<|MERGE_RESOLUTION|>--- conflicted
+++ resolved
@@ -23,11 +23,7 @@
  */
 export class ConfirmPrompt extends Prompt<boolean> {
   /**
-<<<<<<< HEAD
-     * A dictionary of Default Choices based on {@link PromptCultureModels.getSupportedCultures | PromptCultureModels.getSupportedCultures method}.
-=======
      * A dictionary of Default Choices based on {@link PromptCultureModels.getSupportedCultures | PromptCultureModels.getSupportedCultures} method.
->>>>>>> 0c9df518
      * Can be replaced by user using the constructor that contains choiceDefaults.
      * This is initially set in the constructor.
      */
@@ -62,11 +58,7 @@
      * @param dialogId Unique ID of the dialog within its parent {@link DialogSet} or {@link ComponentDialog}.
      * @param validator (Optional) validator that will be called each time the user responds to the prompt.
      * @param defaultLocale (Optional) locale to use if {@link TurnContext.activity.locale} is not specified. Defaults to a value of `en-us`.
-<<<<<<< HEAD
-     * @param choiceDefaults (Optional) Overrides the dictionary of Default Choices on {@link PromptCultureModels.getSupportedCultures |PromptCultureModels.getSupportedCultures method }.
-=======
      * @param choiceDefaults (Optional) Overrides the dictionary of Default Choices on {@link PromptCultureModels.getSupportedCultures | PromptCultureModels.getSupportedCultures} method.
->>>>>>> 0c9df518
      */
   constructor (
     dialogId: string,
