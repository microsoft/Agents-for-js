{
  "name": "agents-for-js",
  "version": "0.1.0",
  "homepage": "https://github.com/microsoft/Agents-for-js",
  "repository": {
    "type": "git",
    "url": "https://github.com/microsoft/Agents-for-js"
  },
  "author": {
    "name": "Microsoft",
    "email": "agentssdk@microsoft.com",
    "url": "https://aka.ms/Agents"
  },
  "description": "Microsoft 365 Agents SDK for JavaScript",
  "keywords": [
    "Agents",
    "bot"
  ],
  "private": true,
  "type": "module",
  "scripts": {
    "lint": "eslint --fix",
    "clean": "git clean -xdf",
    "postclean": "npm ci",
    "prebuild": "npm run lint",
    "build": "tsc --build --verbose tsconfig.build.json",
    "test": "node --test  --test-reporter=spec  --import tsx  --test-reporter-destination=stdout --test-reporter=junit --test-reporter-destination=test-report.xml './packages/*/test/**/*.test.ts'",
    "docs": "typedoc"
  },
  "license": "MIT",
  "workspaces": [
    "packages/*"
  ],
  "dependencies": {
    "@azure/cosmos": "^4.2.0",
    "@azure/msal-node": "^3.2.0",
    "@azure/storage-blob": "^12.26.0",
    "axios": "^1.7.8",
    "debug": "^4.3.7",
    "jsonwebtoken": "^9.0.2",
    "jwks-rsa": "^3.1.0",
    "uuid": "^11.0.5",
    "zod": "^3.24.1"
  },
  "devDependencies": {
    "@types/debug": "^4.1.12",
    "@types/express": "^5.0.0",
    "@types/express-serve-static-core": "^5.0.5",
    "@types/node": "^22.13.0",
    "@types/sinon": "^17.0.3",
    "@types/uuid": "^10.0.0",
    "eslint": "^9.18.0",
    "global": "4.4.0",
    "neostandard": "^0.12.0",
    "nerdbank-gitversioning": "^3.7.115",
    "sinon": "^19.0.2",
    "tsx": "^4.19.2",
<<<<<<< HEAD
    "typescript": "^5.7.3",
    "typedoc": "^0.27.6"
=======
    "typedoc": "^0.27.6",
    "typescript": "^5.7.3"
>>>>>>> d271d655
  },
  "ts-standard": {
    "ignore": [
      "packages/dist",
      "packages/*/test",
      "samples/**/"
    ]
  }
}<|MERGE_RESOLUTION|>--- conflicted
+++ resolved
@@ -55,13 +55,8 @@
     "nerdbank-gitversioning": "^3.7.115",
     "sinon": "^19.0.2",
     "tsx": "^4.19.2",
-<<<<<<< HEAD
-    "typescript": "^5.7.3",
-    "typedoc": "^0.27.6"
-=======
     "typedoc": "^0.27.6",
     "typescript": "^5.7.3"
->>>>>>> d271d655
   },
   "ts-standard": {
     "ignore": [
