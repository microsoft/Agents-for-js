--- conflicted
+++ resolved
@@ -28,11 +28,8 @@
     "postbuild": "npm run build:browser",
     "test": "node --test  --test-reporter=spec  --import tsx  --test-reporter-destination=stdout --test-reporter=junit --test-reporter-destination=test-report.xml './packages/*/test/**/*.test.ts'",
     "docs": "typedoc --skipErrorChecking",
-<<<<<<< HEAD
-    "compat": "node compat.mjs"
-=======
+    "compat": "node compat.mjs",
     "play": "agentsplayground"
->>>>>>> 7d36775b
   },
   "license": "MIT",
   "workspaces": [
@@ -40,11 +37,8 @@
     "test-agents/*"
   ],
   "devDependencies": {
-<<<<<<< HEAD
     "@microsoft/api-extractor": "^7.52.10",
-=======
     "@microsoft/m365agentsplayground": "^0.2.0",
->>>>>>> 7d36775b
     "@microsoft/microsoft-graph-types": "^2.40.0",
     "@types/debug": "^4.1.12",
     "@types/express": "^5.0.3",
