--- conflicted
+++ resolved
@@ -10,11 +10,6 @@
   inputs:
     version: '22.x'
   displayName: 'Install Node.js'
-<<<<<<< HEAD
-  
-- script: npm install
-  displayName: npm ci --dd
-=======
 
 - script: echo "registry=https://pkgs.dev.azure.com/dynamicscrm/OneCRM/_packaging/DPX-Tools-Upstream/npm/registry/" > .npmrc
   displayName: 'Set NPM registry'
@@ -31,7 +26,6 @@
     verbose: true
     workingDir: .
   displayName: 'npm install'
->>>>>>> 32703202
 
 - script: node setVersion.js
   displayName: set version
