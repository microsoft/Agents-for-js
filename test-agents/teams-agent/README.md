# teams-agent

Agent to validate Teams specific features. 

<<<<<<< HEAD
There are different agent in the same project: TeamsHandler, TeamsMultiFeature and TeamsSso. Configure which one to use with the agentName variable in the .env file
=======
There are different agents in the same project: TeamsJsAgent, TeamsMultiFeatureAgent and TeamsSsoAgent. Configure which one to use with the botName variable in the .env file
>>>>>>> 3f03503d
<|MERGE_RESOLUTION|>--- conflicted
+++ resolved
@@ -2,8 +2,4 @@
 
 Agent to validate Teams specific features. 
 
-<<<<<<< HEAD
-There are different agent in the same project: TeamsHandler, TeamsMultiFeature and TeamsSso. Configure which one to use with the agentName variable in the .env file
-=======
-There are different agents in the same project: TeamsJsAgent, TeamsMultiFeatureAgent and TeamsSsoAgent. Configure which one to use with the botName variable in the .env file
->>>>>>> 3f03503d
+There are different agent in the same project: TeamsHandler, TeamsMultiFeature and TeamsSso. Configure which one to use with the agentName variable in the .env file