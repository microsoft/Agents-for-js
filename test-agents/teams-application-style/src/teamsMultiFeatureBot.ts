--- conflicted
+++ resolved
@@ -32,25 +32,77 @@
   // taskModules: { taskDataFilter: 'data' }
 })
 
-<<<<<<< HEAD
-const teamsAgentExtension = new TeamsAgentExtension(app)
-app.registerExtension(teamsAgentExtension, tae => {
-  tae.onMessageEdit(async ctx => { await ctx.sendActivity('Message edited') })
-  tae.onMessageDelete(async ctx => { await ctx.sendActivity('Message deleted') })
-  tae.onMessageUndelete(async (context: TurnContext, state: TurnState) => {
-    console.log('Message undeleted')
-    await context.sendActivity('I noticed you undeleted a message.')
-  })
-
-  tae.onTeamsMembersAdded(async (context: TurnContext, state: TurnState) => {
-    console.log('Teams members added')
-    await context.sendActivity('Welcome to the team!')
-  })
-
-  tae.onTeamsMembersRemoved(async (context: TurnContext, state: TurnState) => {
-    console.log('Teams members removed')
-    await context.sendActivity('A member has left the team.')
-  })
+app.onMessageEventUpdate('editMessage', async (context: TurnContext, state: ApplicationTurnState) => {
+  const reply = MessageFactory.text('You edited a message')
+  await context.sendActivity(reply)
+})
+
+app.onMessageEventUpdate('softDeleteMessage', async (context: TurnContext, state: ApplicationTurnState) => {
+  const reply = MessageFactory.text('You deleted a message')
+  await context.sendActivity(reply)
+})
+
+app.onMessageEventUpdate('undeleteMessage', async (context: TurnContext, state: ApplicationTurnState) => {
+  const reply = MessageFactory.text('You undeleted a message')
+  await context.sendActivity(reply)
+})
+
+app.onConversationUpdate('membersAdded', async (context: TurnContext, state: ApplicationTurnState) => {
+  const newMember = JSON.stringify(context.activity.membersAdded)
+  const reply = MessageFactory.text('Hi there! You are a new member' + newMember)
+  await context.sendActivity(reply)
+})
+
+app.onConversationUpdate('membersRemoved', async (context: TurnContext, state: ApplicationTurnState) => {
+  const removedMember = JSON.stringify(context.activity.membersRemoved)
+  const reply = MessageFactory.text('Hi there! A team member was removed' + removedMember)
+  await context.sendActivity(reply)
+})
+
+app.onConversationUpdate('teamRenamed', async (context: TurnContext, state: ApplicationTurnState) => {
+  const reply = MessageFactory.text('Hi, the team was renamed')
+  await context.sendActivity(reply)
+})
+
+app.onConversationUpdate('teamArchived', async (context: TurnContext, state: ApplicationTurnState) => {
+  const reply = MessageFactory.text('Hi, the team was archived')
+  console.log('Hi, the team was archived')
+  await context.sendActivity(reply)
+})
+
+app.onConversationUpdate('teamDeleted', async (context: TurnContext, state: ApplicationTurnState) => {
+  const reply = MessageFactory.text('Hi, the team was deleted')
+  console.log('Hi, the team was deleted')
+  await context.sendActivity(reply)
+})
+
+app.onConversationUpdate('teamHardDeleted', async (context: TurnContext, state: ApplicationTurnState) => {
+  const reply = MessageFactory.text('Hi, the team was hard deleted')
+  console.log('Hi, the team was hard deleted')
+  await context.sendActivity(reply)
+})
+
+app.onConversationUpdate('teamRestored', async (context: TurnContext, state: ApplicationTurnState) => {
+  const reply = MessageFactory.text('Hi, the team has been restored')
+  console.log('Hi, the team has been restored')
+  await context.sendActivity(reply)
+})
+
+app.onConversationUpdate('teamUnarchived', async (context: TurnContext, state: ApplicationTurnState) => {
+  const reply = MessageFactory.text('Hi, the team has been unarchived')
+  console.log('Hi, the team has been unarchived')
+  await context.sendActivity(reply)
+})
+
+app.onConversationUpdate('channelCreated', async (context: TurnContext, state: ApplicationTurnState) => {
+  const reply = MessageFactory.text('Hi, the channel has been created')
+  await context.sendActivity(reply)
+})
+
+app.onConversationUpdate('channelDeleted', async (context: TurnContext, state: ApplicationTurnState) => {
+  const reply = MessageFactory.text('Hi, the channel has been deleted')
+  await context.sendActivity(reply)
+})
 
   tae.onTeamsChannelRenamed(async (context: TurnContext, state: TurnState) => {
     console.log('Teams channel renamed')
@@ -76,90 +128,6 @@
         value: projectUrl
       }
     ]
-=======
-app.onMessageEventUpdate('editMessage', async (context: TurnContext, state: ApplicationTurnState) => {
-  const reply = MessageFactory.text('You edited a message')
-  await context.sendActivity(reply)
-})
-
-app.onMessageEventUpdate('softDeleteMessage', async (context: TurnContext, state: ApplicationTurnState) => {
-  const reply = MessageFactory.text('You deleted a message')
-  await context.sendActivity(reply)
-})
-
-app.onMessageEventUpdate('undeleteMessage', async (context: TurnContext, state: ApplicationTurnState) => {
-  const reply = MessageFactory.text('You undeleted a message')
-  await context.sendActivity(reply)
-})
-
-app.onConversationUpdate('membersAdded', async (context: TurnContext, state: ApplicationTurnState) => {
-  const newMember = JSON.stringify(context.activity.membersAdded)
-  const reply = MessageFactory.text('Hi there! You are a new member' + newMember)
-  await context.sendActivity(reply)
-})
-
-app.onConversationUpdate('membersRemoved', async (context: TurnContext, state: ApplicationTurnState) => {
-  const removedMember = JSON.stringify(context.activity.membersRemoved)
-  const reply = MessageFactory.text('Hi there! A team member was removed' + removedMember)
-  await context.sendActivity(reply)
-})
-
-app.onConversationUpdate('teamRenamed', async (context: TurnContext, state: ApplicationTurnState) => {
-  const reply = MessageFactory.text('Hi, the team was renamed')
-  await context.sendActivity(reply)
-})
-
-app.onConversationUpdate('teamArchived', async (context: TurnContext, state: ApplicationTurnState) => {
-  const reply = MessageFactory.text('Hi, the team was archived')
-  console.log('Hi, the team was archived')
-  await context.sendActivity(reply)
-})
-
-app.onConversationUpdate('teamDeleted', async (context: TurnContext, state: ApplicationTurnState) => {
-  const reply = MessageFactory.text('Hi, the team was deleted')
-  console.log('Hi, the team was deleted')
-  await context.sendActivity(reply)
-})
-
-app.onConversationUpdate('teamHardDeleted', async (context: TurnContext, state: ApplicationTurnState) => {
-  const reply = MessageFactory.text('Hi, the team was hard deleted')
-  console.log('Hi, the team was hard deleted')
-  await context.sendActivity(reply)
-})
-
-app.onConversationUpdate('teamRestored', async (context: TurnContext, state: ApplicationTurnState) => {
-  const reply = MessageFactory.text('Hi, the team has been restored')
-  console.log('Hi, the team has been restored')
-  await context.sendActivity(reply)
-})
-
-app.onConversationUpdate('teamUnarchived', async (context: TurnContext, state: ApplicationTurnState) => {
-  const reply = MessageFactory.text('Hi, the team has been unarchived')
-  console.log('Hi, the team has been unarchived')
-  await context.sendActivity(reply)
-})
-
-app.onConversationUpdate('channelCreated', async (context: TurnContext, state: ApplicationTurnState) => {
-  const reply = MessageFactory.text('Hi, the channel has been created')
-  await context.sendActivity(reply)
-})
-
-app.onConversationUpdate('channelDeleted', async (context: TurnContext, state: ApplicationTurnState) => {
-  const reply = MessageFactory.text('Hi, the channel has been deleted')
-  await context.sendActivity(reply)
-})
-
-app.onConversationUpdate('channelRenamed', async (context: TurnContext, state: ApplicationTurnState) => {
-  const reply = MessageFactory.text('Hi, the channel has been renamed')
-  await context.sendActivity(reply)
-})
-
-app.onConversationUpdate('channelRestored', async (context: TurnContext, state: ApplicationTurnState) => {
-  const reply = MessageFactory.text('Hi, the channel has been restored')
-  console.log('Hi, the channel has been restored')
-  await context.sendActivity(reply)
-})
->>>>>>> f56ed9af
 
     const card: Partial<ThumbnailCard> = {
       title: `${packageId}, ${version}`,
@@ -302,27 +270,20 @@
   //   }
   // })
 
-  app.message('/teamsinfo', async (context: TurnContext, state: ApplicationTurnState) => {
-    const channels = await TeamsInfo.getTeamChannels(context)
-    const msg1 = `Meeting Participant: ${JSON.stringify(channels)}}`
-    await context.sendActivity(MessageFactory.text(msg1))
+app.onMessage('/teamsinfo', async (context: TurnContext, state: ApplicationTurnState) => {
+  const channels = await TeamsInfo.getTeamChannels(context)
+  const msg1 = `Meeting Participant: ${JSON.stringify(channels)}}`
+  await context.sendActivity(MessageFactory.text(msg1))
 
     const teamDetails = await TeamsInfo.getTeamDetails(context)
     const msg2 = `Team Details: ${JSON.stringify(teamDetails)}`
     await context.sendActivity(MessageFactory.text(msg2))
   })
 
-<<<<<<< HEAD
-  app.message('/taskModule', async (context: TurnContext, state: ApplicationTurnState) => {
-    const reply = MessageFactory.attachment(getTaskModuleHeroCardOptions())
-    await context.sendActivity(reply)
-  })
-=======
-app.onMessage('/teamsinfo', async (context: TurnContext, state: ApplicationTurnState) => {
-  const channels = await TeamsInfo.getTeamChannels(context)
-  const msg1 = `Meeting Participant: ${JSON.stringify(channels)}}`
-  await context.sendActivity(MessageFactory.text(msg1))
->>>>>>> f56ed9af
+app.onMessage('/taskModule', async (context: TurnContext, state: ApplicationTurnState) => {
+  const reply = MessageFactory.attachment(getTaskModuleHeroCardOptions())
+  await context.sendActivity(reply)
+})
 
   // app.taskModules.fetch(['AdaptiveCard', 'YouTube', 'CustomForm'], async (context: TurnContext, state: ApplicationTurnState, data: any) => {
   //   let taskInfo: TaskModuleTaskInfo = {}
@@ -356,11 +317,10 @@
   //   return 'Thanks!'
   // })
 
-  app.activity(ActivityTypes.Message, async (context: TurnContext, state: ApplicationTurnState) => {
-    await context.sendActivity(MessageFactory.text('Type "/teamsinfo" or "/taskModule"'))
-  })
-
-<<<<<<< HEAD
+app.onActivity(ActivityTypes.Message, async (context: TurnContext, state: ApplicationTurnState) => {
+  await context.sendActivity(MessageFactory.text('Type "/teamsinfo" or "/taskModule"'))
+})
+
   async function findPackages (text: string): Promise<[{ item1: string, item2: string, item3: string, item4: string, item5: string }]> {
     const response = await fetch(`https://azuresearch-usnc.nuget.org/query?q=id:${text}&prerelease=true`)
     const status = response.status
@@ -375,12 +335,6 @@
       })
     }
   }
-=======
-app.onMessage('/taskModule', async (context: TurnContext, state: ApplicationTurnState) => {
-  const reply = MessageFactory.attachment(getTaskModuleHeroCardOptions())
-  await context.sendActivity(reply)
-})
->>>>>>> f56ed9af
 
   function getAdaptiveCard (): MessagingExtensionResult {
     const previewCard: Partial<ThumbnailCard> = {
@@ -423,13 +377,7 @@
       const stringFetchValue = new CardTaskFetchValue<string>()
       stringFetchValue.data = taskModule.id
 
-<<<<<<< HEAD
       const taskModuleAction = new TaskModuleAction(taskModule.buttonTitle as string, stringFetchValue)
-=======
-app.onActivity(ActivityTypes.Message, async (context: TurnContext, state: ApplicationTurnState) => {
-  await context.sendActivity(MessageFactory.text('Type "/teamsinfo" or "/taskModule"'))
-})
->>>>>>> f56ed9af
 
       taskModuleActions.push(taskModuleAction)
       return taskModuleAction
